// Copyright (c) 2023 Intel Corporation
//
// Licensed under the Apache License, Version 2.0 (the "License");
// you may not use this file except in compliance with the License.
// You may obtain a copy of the License at
//
//    http://www.apache.org/licenses/LICENSE-2.0
//
// Unless required by applicable law or agreed to in writing, software
// distributed under the License is distributed on an "AS IS" BASIS,
// WITHOUT WARRANTIES OR CONDITIONS OF ANY KIND, either express or implied.
// See the License for the specific language governing permissions and
// limitations under the License.
// ============================================================================
#pragma once
#include <filesystem>
#include <fstream>
#include <omp.h>
#include <string>

#include "INIReader.h"
#include "allocator.h"
#include "bfloat16.h"
#include "compile_util.h"
#include "copy_util.h"
#include "dtype.h"
#include "float16.h"
#include "my_types.h"
#include "normal_float4x2.h"
#include "uint4x2.h"
#include "environment.h"

namespace xft {

inline DataType getWeightType(const std::string &ini_file, std::string section_name = "") {
    DataType w_type;
    INIReader reader = INIReader(ini_file);
    if (reader.ParseError() < 0) {
        printf("Can't load %s. Use FP32 as default", ini_file.c_str());
        w_type = DataType::fp32;
    } else {
        if (section_name == "") {
            if (!reader.Sections().empty()) {
                section_name = *(reader.Sections().begin());
            } else {
                printf("Can't load %s. Use FP32 as default", ini_file.c_str());
                return DataType::fp32;
            }
        }
        std::string weight_data_type_str = std::string(reader.Get(section_name, "weight_data_type"));
        if (weight_data_type_str.find("fp32") != std::string::npos) {
            w_type = DataType::fp32;
        } else if (weight_data_type_str.find("fp16") != std::string::npos) {
            w_type = DataType::fp16;
        } else if (weight_data_type_str.find("bf16") != std::string::npos) {
            w_type = DataType::bf16;
        } else {
            printf("Invalid type %s. Use FP32 as default", weight_data_type_str.c_str());
            w_type = DataType::fp32;
        }
    }
    return w_type;
}

// Read weights from file
template <typename T>
int readFile(const std::string &path, T *values, int size) {
    int count = 0;
    int nthreads = std::min(omp_get_max_threads(), 16);
    int chunk_size = (size + nthreads - 1) / nthreads;
    Env &env = Env::getInstance();
    if (env.getFakeModelEnabled()) {
        if (env.getFakeLoadInfoEnabled()) {
            printf("Loading fake model file %s.\n", path.c_str());
        }
        memset(values, 0, sizeof(T) * size);
        return size;
    }

    {
        std::ifstream file(path, std::ios::binary);
        if (!file) return 0;
        if (file.is_open()) file.close();
    }

#pragma omp parallel num_threads(nthreads) reduction(+ : count)
    {
        std::ifstream file(path, std::ios::binary);
        int tid = omp_get_thread_num();
        int start_idx = tid * chunk_size;
        int end_idx = std::min(start_idx + chunk_size, size);
        if (file.is_open()) {
            file.seekg(start_idx * sizeof(T), std::ios::beg);
            file.read(reinterpret_cast<char *>(values + start_idx), (end_idx - start_idx) * sizeof(T));
            count += end_idx - start_idx;
            file.close();
        }
    }
    return count;
}

// Function to load weights with optional dynamic type conversion
// T: The computation type
// WT: The model file storage type
template <typename T, typename WT>
int loadWeightWithConvert(T *ptr, int size, const std::string &filename, bool required = true) {
    int file_size = 0;
    if constexpr (std::is_same_v<T, WT> == true) {
        // If T and WT are the same, directly read the file
        file_size = readFile(filename, ptr, size);
        if (required) REQUIRES(file_size == size, "read %s failed!", filename.c_str());
    } else {
        // If T and WT are different types, perform dynamic type conversion
        WT *w_ptr = nullptr;
        w_ptr = (WT *)xft::alloc(sizeof(WT) * size);
        file_size = readFile(filename, w_ptr, size);
        if (required) REQUIRES(file_size == size, "read %s failed!", filename.c_str());

        if constexpr ((std::is_same_v<T, float16_t> && std::is_same_v<WT, float>)
                || (std::is_same_v<T, bfloat16_t> && std::is_same_v<WT, float>)
                || (std::is_same_v<T, float> && std::is_same_v<WT, float16_t>)
                || (std::is_same_v<T, bfloat16_t> && std::is_same_v<WT, float16_t>)) {
            xft::copy_MT(ptr, w_ptr, size);
        } else if constexpr (std::is_same_v<T, int8_t> && std::is_same_v<WT, float>) {
            printf("Not support float to int8_t\n");
            exit(-1);
        } else if constexpr (std::is_same_v<T, uint4x2_t> && std::is_same_v<WT, float>) {
            printf("Not support float to uint4x2_t\n");
            exit(-1);
        } else if constexpr (std::is_same_v<T, nf4x2_t> && std::is_same_v<WT, float>) {
            printf("Not support float to nf4x2_t\n");
            exit(-1);
        } else if constexpr (std::is_same_v<T, int8_t> && std::is_same_v<WT, float16_t>) {
            printf("Not support float16_t to int8_t\n");
            exit(-1);
        } else if constexpr (std::is_same_v<T, uint4x2_t> && std::is_same_v<WT, float16_t>) {
            printf("Not support float16_t to uint4x2_t\n");
            exit(-1);
        } else if constexpr (std::is_same_v<T, nf4x2_t> && std::is_same_v<WT, float16_t>) {
            printf("Not support float16_t to nf4x2_t\n");
            exit(-1);
        } else {
            printf("Not support data loading with unknown type!\n");
            exit(-1);
        }

        if (w_ptr) {
            free(w_ptr);
            w_ptr = nullptr;
        }
    }
    return file_size;
}

template <typename T>
int loadWeight(std::string filename, T *&ptr, int size, DataType w_type = DataType::unknown, bool required = true) {

    // By default, read the config.ini configuration file
    // in the same directory as the model file to determine the data type of the file.
    if (w_type == DataType::unknown) {
        std::filesystem::path pathObj(filename);
        std::filesystem::path folderPath = pathObj.parent_path();
        w_type = getWeightType(folderPath.append("config.ini").string());
    }
    //1 uint4x2 stores 2 uint4 value, so load size is halfed.
    if constexpr (std::is_same_v<T, uint4x2_t>) { size = size / 2; }
    if (!ptr) { ptr = (T *)xft::alloc(size * sizeof(T)); }
    int file_size = 0;
    switch (w_type) {
        case DataType::fp32: file_size = loadWeightWithConvert<T, float>(ptr, size, filename, required); break;
        case DataType::fp16: file_size = loadWeightWithConvert<T, float16_t>(ptr, size, filename, required); break;
        case DataType::bf16: file_size = loadWeightWithConvert<T, bfloat16_t>(ptr, size, filename, required); break;
        case DataType::int8: file_size = loadWeightWithConvert<T, int8_t>(ptr, size, filename, required); break;
<<<<<<< HEAD
=======
        case DataType::int4: file_size = loadWeightWithConvert<T, uint4x2_t>(ptr, size, filename, required); break;
>>>>>>> 19ebbc41
        default: printf("Not support loading %s with DataType=%d", filename.c_str(), w_type);
    }
    return file_size;
}

template int loadWeightWithConvert<float, float>(float *, int, const std::string &, bool);
template int loadWeightWithConvert<float16_t, float>(float16_t *, int, const std::string &, bool);
template int loadWeightWithConvert<bfloat16_t, float>(bfloat16_t *, int, const std::string &, bool);
template int loadWeightWithConvert<int8_t, float>(int8_t *, int, const std::string &, bool);
template int loadWeightWithConvert<uint4x2_t, float>(uint4x2_t *, int, const std::string &, bool);
template int loadWeightWithConvert<nf4x2_t, float>(nf4x2_t *, int, const std::string &, bool);

template int loadWeightWithConvert<float, float16_t>(float *, int, const std::string &, bool);
template int loadWeightWithConvert<float16_t, float16_t>(float16_t *, int, const std::string &, bool);
template int loadWeightWithConvert<bfloat16_t, float16_t>(bfloat16_t *, int, const std::string &, bool);
template int loadWeightWithConvert<int8_t, float16_t>(int8_t *, int, const std::string &, bool);
template int loadWeightWithConvert<uint4x2_t, float16_t>(uint4x2_t *, int, const std::string &, bool);
template int loadWeightWithConvert<nf4x2_t, float16_t>(nf4x2_t *, int, const std::string &, bool);

template int loadWeightWithConvert<int8_t, int8_t>(int8_t *, int, const std::string &, bool);
template int loadWeightWithConvert<uint4x2_t, uint4x2_t>(uint4x2_t *, int, const std::string &, bool);
} // namespace xft<|MERGE_RESOLUTION|>--- conflicted
+++ resolved
@@ -171,10 +171,7 @@
         case DataType::fp16: file_size = loadWeightWithConvert<T, float16_t>(ptr, size, filename, required); break;
         case DataType::bf16: file_size = loadWeightWithConvert<T, bfloat16_t>(ptr, size, filename, required); break;
         case DataType::int8: file_size = loadWeightWithConvert<T, int8_t>(ptr, size, filename, required); break;
-<<<<<<< HEAD
-=======
         case DataType::int4: file_size = loadWeightWithConvert<T, uint4x2_t>(ptr, size, filename, required); break;
->>>>>>> 19ebbc41
         default: printf("Not support loading %s with DataType=%d", filename.c_str(), w_type);
     }
     return file_size;
