--- conflicted
+++ resolved
@@ -160,11 +160,6 @@
             downProj(ctx, imBuffer, outBuffer, inBuffer, ctx->splitIdx == 0);
 
         } else {
-<<<<<<< HEAD
-            hpj::Matrix<ImT> imBuffer(
-                    (ImT *)ctx->imOut.Data(), normBuffer.Rows(), catWeights.Cols(), catWeights.Cols());
-            catGateUpProj(ctx, doLnBefore ? normBuffer : inBuffer, imBuffer);
-=======
             int M = normBuffer.Rows();
             int N = catWeights.Cols();
             hpj::Matrix<ImT> imBuffer((ImT *)ctx->imOut.Data(), M, N, N);
@@ -176,30 +171,25 @@
                 ImT *t = (ImT *)SimpleMemPool::instance().getBuffer("mlp_silu", bufSize);
                 hpj::Matrix<ImT> siluBuf(t, M, cols, cols);
 
-                catGateUpProj(doLnBefore ? normBuffer : inBuffer, imBuffer, siluBuf);
+                catGateUpProj(ctx, doLnBefore ? normBuffer : inBuffer, imBuffer, siluBuf);
 #ifdef DEBUG
                 dbg.debugPrint("gateUp output:\n");
                 dbg.dumpMatrix(siluBuf);
 #endif
-                downProj(siluBuf, outBuffer, inBuffer, ctx->splitIdx == 0);
-            }
->>>>>>> 954df81e
+                downProj(ctx, siluBuf, outBuffer, inBuffer, ctx->splitIdx == 0);
+            }
 
             // Use imBuffer as silu buffer
             else {
-                catGateUpProj(doLnBefore ? normBuffer : inBuffer, imBuffer, imBuffer);
+                catGateUpProj(ctx, doLnBefore ? normBuffer : inBuffer, imBuffer, imBuffer);
 #ifdef DEBUG
                 dbg.debugPrint("catWeights:\n");
                 dbg.dumpMatrix(catWeights);
                 dbg.debugPrint("gateUp output:\n");
                 dbg.dumpMatrix(imBuffer);
 #endif
-<<<<<<< HEAD
-            downProj(ctx, imBuffer, outBuffer, inBuffer, ctx->splitIdx == 0);
-=======
-                downProj(imBuffer, outBuffer, inBuffer, ctx->splitIdx == 0);
-            }
->>>>>>> 954df81e
+                downProj(ctx, imBuffer, outBuffer, inBuffer, ctx->splitIdx == 0);
+            }
         }
 
 #ifdef DEBUG
@@ -276,36 +266,12 @@
         const InT *R = residential.Data();
 
         if (isMaster) {
-<<<<<<< HEAD
-            // TODO: call into MKL
-            if constexpr (std::is_same_v<OutT, bfloat16_t>) {
-                ctx->mmHelper->compute_residential(
-                        false, M, N, K, 1.0f, A, lda, B, scaleB, zeroB, sumB, 0.0f, C, ldc, NULL, R, ldr);
-            } else {
-                if (enableCBLASMLP && std::is_same_v<WeiT, bfloat16_t>) {
-                    compute_proj_bf16(A, B, C, M, N, K, lda, ldc, ldc, R, ldr);
-                } else {
-                    ctx->mmHelper->compute_residential(
-                            false, M, N, K, 1.0f, A, lda, B, scaleB, zeroB, sumB, 0.0f, C, ldc, NULL, R, ldr);
-                }
-            }
-        } else {
-            // TODO: call into MKL
-            if constexpr (std::is_same_v<OutT, bfloat16_t>) {
-                ctx->mmHelper->compute(false, M, N, K, 1.0f, A, lda, B, scaleB, zeroB, sumB, 0.0f, C, ldc);
-            } else {
-                if (enableCBLASMLP && std::is_same_v<WeiT, bfloat16_t>) {
-                    compute_proj_bf16(A, B, C, M, N, K, lda, ldc, ldc, nullptr, 0);
-                } else {
-                    ctx->mmHelper->compute(false, M, N, K, 1.0f, A, lda, B, scaleB, zeroB, sumB, 0.0f, C, ldc);
-                }
-=======
             // TODO: enable below code (currently disabled as hard to get tmpBuf from pre-alloced memory)
             // if (enableCBLASMLP && std::is_same_v<WeiT, bfloat16_t>) {
             //     computeProjBF16(A, B, C, M, N, K, lda, ldc, ldc, R, ldr, tmpBuf, ldt);
             // }
             {
-                MMHelper::compute_residential(
+                ctx->MMHelper->compute_residential(
                         false, M, N, K, 1.0f, A, lda, B, scaleB, zeroB, sumB, 0.0f, C, ldc, NULL, R, ldr);
             }
         } else {
@@ -313,8 +279,7 @@
             //     computeProjBF16(A, B, C, M, N, K, lda, ldc, ldc, nullptr, 0, tmpBuf, ldt);
             // }
             {
-                MMHelper::compute(false, M, N, K, 1.0f, A, lda, B, scaleB, zeroB, sumB, 0.0f, C, ldc);
->>>>>>> 954df81e
+                ctx->MMHelper->compute(false, M, N, K, 1.0f, A, lda, B, scaleB, zeroB, sumB, 0.0f, C, ldc);
             }
         }
     }
@@ -361,11 +326,7 @@
     }
 
     template <typename T1, typename T2>
-<<<<<<< HEAD
-    void catGateUpProj(DecoderContext *ctx, hpj::Matrix<T1> &input, hpj::Matrix<T2> &output) {
-=======
-    void catGateUpProj(hpj::Matrix<T1> &input, hpj::Matrix<T2> &output, hpj::Matrix<T2> &siluBuf) {
->>>>>>> 954df81e
+    void catGateUpProj((DecoderContext *ctx, hpj::Matrix<T1> &input, hpj::Matrix<T2> &output, hpj::Matrix<T2> &siluBuf) {
         TimeLine t("catGateUpProj");
 
         assert(input.Rows() == output.Rows());
@@ -382,16 +343,10 @@
         const float *sumB = catWeightsSum.Data();
         T2 *C = output.Data();
 
-<<<<<<< HEAD
-        ctx->mmHelper->compute(false, M, N, K, 1.0f, A, lda, B, scaleB, zeroB, sumB, 0.0f, C, ldc);
-        // compute silu on the left half and then add it with the right half
-        DecoderUtil::siluSum(output);
-=======
-        MMHelper::compute(false, M, N, K, 1.0f, A, lda, B, scaleB, zeroB, sumB, 0.0f, C, ldc);
+        ctx->MMHelper->compute(false, M, N, K, 1.0f, A, lda, B, scaleB, zeroB, sumB, 0.0f, C, ldc);
 
         // Compute silu on the left half and then add it with the right half
         DecoderUtil::siluSum(output, siluBuf);
->>>>>>> 954df81e
     }
 
     void catGateUpWeights(hpj::Matrix<WeiT> &gateWeight, hpj::Matrix<WeiT> &upWeight,
