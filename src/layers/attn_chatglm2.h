// Copyright (c) 2023 Intel Corporation
//
// Licensed under the Apache License, Version 2.0 (the "License");
// you may not use this file except in compliance with the License.
// You may obtain a copy of the License at
//
//    http://www.apache.org/licenses/LICENSE-2.0
//
// Unless required by applicable law or agreed to in writing, software
// distributed under the License is distributed on an "AS IS" BASIS,
// WITHOUT WARRANTIES OR CONDITIONS OF ANY KIND, either express or implied.
// See the License for the specific language governing permissions and
// limitations under the License.
// ============================================================================
#pragma once
#include <cmath>

#include "attention.h"

template <typename WeiT, typename QKPO_CLS, typename NORM_CLS, bool INPUT_AS_RESID>
class ChatGLM2Attention : public Attention<WeiT, QKPO_CLS, NORM_CLS, INPUT_AS_RESID> {
public:
    ChatGLM2Attention(int layerId, DecoderContext *ctx)
        : Attention<WeiT, QKPO_CLS, NORM_CLS, INPUT_AS_RESID>(layerId, ctx) {}
    virtual ~ChatGLM2Attention() {}

public:
<<<<<<< HEAD
//     template <typename KVCacheT>
//     void forward(DecoderContext *ctx, float *input, float *output, const float *attnMask, KVCacheTensor<KVCacheT> &presentKey,
//             KVCacheTensor<KVCacheT> &presentValue, int inputSeqLen, int pastSeqLen, bool useSelfAttn, bool doLnBefore,
//             bool returnAttn, bool returnKVs, bool forPT = true, int *positionIds = nullptr) {
//         if (forPT) {
//             printf("For better perf, need to manage cached key/vaues by ourself, PyTorch extension is not supported "
//                    "any more.\n");
//             exit(-1);
//         }
//         // KVCacheT *presentKeys = presentKey.getData();
//         // KVCacheT *presentValues = presentValue.getData();
//         hpj::Matrix<float> inputBuffer(input, ctx->batchSize * inputSeqLen, ctx->hiddenSize, ctx->hiddenSize);
//         hpj::Matrix<float> outBuffer(output, ctx->batchSize * inputSeqLen, ctx->hiddenSize, ctx->hiddenSize);
//         auto hiddenSize = ctx->hiddenSize;
//         auto &qkvMatMul = ctx->qkvMatMul;
//         auto &resultBuffer1 = (ctx->numSplit == 1 ? outBuffer : ctx->normBuf);
//         auto &resultBuffer2 = ctx->tmpBuf;
//         float epsilon = ctx->epsilon;
//         // //init group_qkvBuffer
//         int attHeadSize = ctx->attHeadSize;
//         int qkvRows = ctx->batchSize * inputSeqLen;
//         // multi query attention
//         int q_cols = (this->endQHead - this->startQHead) * attHeadSize;
//         int kv_cols = (this->endKVHead - this->startKVHead) * attHeadSize;
//         int qkCols = q_cols + kv_cols;
//         int qkvCols = qkCols + kv_cols;
//         int qkvStride = qkvCols;
//         hpj::Matrix<float> qkvGroupMatMul(qkvMatMul.Data(), qkvRows, qkvCols, qkvStride);
// #ifdef DEBUG
//         this->dbg.debugPrint("---- GLM2 DecoderLayer.forward (useSelfAttn=%d) ----\n", useSelfAttn);
//         this->dbg.debugPrint("input [%d, %d, %d]:\n", ctx->batchSize * inputSeqLen, ctx->hiddenSize, ctx->hiddenSize);
//         this->dbg.dumpMatrix(inputBuffer);
// #endif
//         if (doLnBefore) {
//             TimeLine t1("input.layer_norm");
//             this->norm.forward(inputBuffer.Data(), resultBuffer1.Data(), inputBuffer.Rows(), inputBuffer.Stride(),
//                     resultBuffer1.Stride(), epsilon);
//         }
// #ifdef DEBUG
//         this->dbg.debugPrint(
//                 "layer norm [%d, %d, %d]:\n", ctx->batchSize * inputSeqLen, ctx->hiddenSize, ctx->hiddenSize);
//         this->dbg.dumpMatrix(resultBuffer1);
// #endif
//         // Query, Key, Value computed together
//         TimeLine t2("QKV.linear");
//         DecoderUtil::dense(resultBuffer1, this->qkvWeight, this->qkvWeightScale, this->qkvWeightZero, this->qkvBias,
//                 qkvGroupMatMul);
//         t2.release();
//         hpj::Matrix<float> query(qkvGroupMatMul, 0, inputBuffer.Rows(), 0, q_cols);
//         hpj::Matrix<float> key(qkvGroupMatMul, 0, inputBuffer.Rows(), q_cols, kv_cols);
//         hpj::Matrix<float> value(qkvGroupMatMul, 0, inputBuffer.Rows(), qkCols, kv_cols);
// #ifdef DEBUG
//         this->dbg.debugPrint("dense [%d, %d, %d]:\n", ctx->batchSize * inputSeqLen, ctx->hiddenSize, qkvCols);
//         this->dbg.dumpMatrix(qkvGroupMatMul);
// #endif
//         // Apply post operattions on query and key
//         TimeLine t3("QKPO");
//         int qheads = this->endQHead - this->startQHead;
//         int kheads = this->endKVHead - this->startKVHead;
//         int qk_shape[5] = {ctx->batchSize, ctx->inputSeqLen, qheads, ctx->attHeadSize, kheads};
//         // printf("### heads=%d, qkCols=%d, %d, %d, %d\n", qheads, kheads, qkvGroupMatMul.Stride(),query.Stride(), key.Stride());
//         //q_cols + kv_cols;
//         if (positionIds != nullptr) {
//         //     this->qkpo.forward(qkvGroupMatMul.Data(), qkvGroupMatMul.Stride(), ctx->batchSize, inputSeqLen, qkCols,
//                 //     attHeadSize, positionIds);
//             this->qkpo.forward(query.Data(), key.Data(), query.Stride(), key.Stride(), qk_shape, positionIds);
//         } else {
//             std::vector<int> position_ids(ctx->inputSeqLen);
//             if (inputSeqLen == 1) {
//                 position_ids[0] = pastSeqLen;
//             } else {
//                 std::iota(position_ids.begin(), position_ids.end(), 0);
//             }
//         //     this->qkpo.forward(qkvGroupMatMul.Data(), qkvGroupMatMul.Stride(), ctx->batchSize, inputSeqLen, qkCols,
//                 //     attHeadSize, position_ids.data());
//             this->qkpo.forward(query.Data(), key.Data(), query.Stride(), key.Stride(), qk_shape, position_ids.data());
//         }
//         t3.release();
// #ifdef DEBUG
//         this->dbg.debugPrint("qkpo [%d, %d, %d]:\n", ctx->batchSize * inputSeqLen, ctx->hiddenSize, qkvCols);
//         this->dbg.dumpMatrix(qkvGroupMatMul);
// #endif
//         // this->expand_to_qkv(qkvMatMul, qkvGroupMatMul, qkvRows, q_cols, kv_cols, kvHeadNum);
//         // printf("q_cols=%d, kv_cols=%d, qk_cols=%d\n", q_cols, kv_cols, qkCols);
//         // hpj::Matrix<float> query(qkvGroupMatMul, 0, inputBuffer.Rows(), 0, q_cols);
//         // hpj::Matrix<float> key(qkvGroupMatMul, 0, inputBuffer.Rows(), q_cols, kv_cols);
//         // hpj::Matrix<float> value(qkvGroupMatMul, 0, inputBuffer.Rows(), qkCols, kv_cols);
// #ifdef DEBUG
//         this->dbg.debugPrint("Q [%d, %d]:\n", query.Rows(), query.Cols());
//         this->dbg.dumpMatrix(query);
//         this->dbg.debugPrint("K [%d, %d]:\n", key.Rows(), key.Cols());
//         this->dbg.dumpMatrix(key);
//         this->dbg.debugPrint("V [%d, %d]:\n", value.Rows(), value.Cols());
//         this->dbg.dumpMatrix(value);
// #endif
//         if (this->getScalingCoeff() != 0) { ctx->attFactor = this->getScalingCoeff(); }
//         TimeLine t4("MHA");
//         if constexpr (!INPUT_AS_RESID) {
//             auto presult = resultBuffer1.Data();
//             int rows = resultBuffer1.Rows(), cols = resultBuffer1.Cols(), stride = resultBuffer1.Stride();
//             resultBuffer1.Assign(inputBuffer.Data(), inputBuffer.Rows(), inputBuffer.Cols(), inputBuffer.Stride());
//             inputBuffer.Assign(presult, rows, cols, stride);
//         }
//         if (ctx->inputSeqLen > 1024 && pastSeqLen == 0)
//             this->flashAttention(
//                     ctx, qkvGroupMatMul, resultBuffer2, resultBuffer1, presentKey, presentValue, attnMask, pastSeqLen);
//         else
//             this->fusedAttention(
//                     ctx, query, key, value, resultBuffer1, presentKey, presentValue, attnMask, pastSeqLen);
//         t4.release();
//         hpj::Matrix<float> attnSplit(resultBuffer1.Data(), resultBuffer1.Rows(), resultBuffer1.Cols() / ctx->numSplit,
//                 resultBuffer1.Stride());
// #ifdef DEBUG
//         this->dbg.debugPrint("attention_%d (softmax * value):\n", ctx->splitIdx);
//         this->dbg.dumpMatrix(attnSplit);
// #endif
//         TimeLine t5("Output");
//         // Output/projection in attention, only add the input in the first split
//         if (ctx->splitIdx == 0) {
//             float gamma = this->getResidentialScale();
//             // denseWithScaledSum should be enough, but as the performance of denseWithScaledSum is not verified,
//             // So here still use denseWithSum
//             if (gamma == 1) {
//                 DecoderUtil::denseWithSum(attnSplit, this->attnOutputWeight, this->attnOutputWeightScale,
//                         this->attnOutputWeightZero, this->attnOutputBias, inputBuffer, resultBuffer2);
//             } else {
//                 DecoderUtil::denseWithScaledSum(attnSplit, this->attnOutputWeight, this->attnOutputWeightScale,
//                         this->attnOutputWeightZero, this->attnOutputBias, gamma, inputBuffer, resultBuffer2);
//             }
//         } else {
//             DecoderUtil::dense(attnSplit, this->attnOutputWeight, this->attnOutputWeightScale,
//                     this->attnOutputWeightZero, this->attnOutputBias, resultBuffer2);
//         }
//         t5.release();
// #ifdef DEBUG
//         this->dbg.debugPrint("attention output/projection: [%d, %d] (%d)\n", resultBuffer2.Rows(), resultBuffer2.Cols(),
//                 resultBuffer2.Stride());
//         this->dbg.dumpMatrix(resultBuffer2);
// #endif
//         if (!doLnBefore) {
//             TimeLine t6("result.layer_norm");
//             this->norm.forward(resultBuffer2.Data(), resultBuffer1.Data(), resultBuffer2.Rows(), resultBuffer2.Stride(),
//                     resultBuffer1.Stride());
//         }
//     }
=======
    template <typename KVCacheT>
    void forward(DecoderContext *ctx, float *input, float *output, const float *attnMask,
            KVCacheTensor<KVCacheT> &presentKey, KVCacheTensor<KVCacheT> &presentValue, int inputSeqLen, int pastSeqLen,
            bool useSelfAttn, bool doLnBefore, bool returnAttn, bool returnKVs, bool forPT = true,
            int *positionIds = nullptr) {
        if (forPT) {
            printf("For better perf, need to manage cached key/vaues by ourself, PyTorch extension is not supported "
                   "any more.\n");
            exit(-1);
        }

        KVCacheT *presentKeys = presentKey.getData();
        KVCacheT *presentValues = presentValue.getData();

        hpj::Matrix<float> inputBuffer(input, ctx->batchSize * inputSeqLen, ctx->hiddenSize, ctx->hiddenSize);
        hpj::Matrix<float> outBuffer(output, ctx->batchSize * inputSeqLen, ctx->hiddenSize, ctx->hiddenSize);

        auto hiddenSize = ctx->hiddenSize;
        auto &qkvMatMul = ctx->qkvMatMul;
        auto &resultBuffer1 = (ctx->numSplit == 1 ? outBuffer : ctx->normBuf);
        auto &resultBuffer2 = ctx->tmpBuf;
        float epsilon = ctx->epsilon;

        // //init group_qkvBuffer
        int attHeadSize = ctx->attHeadSize;
        int qkvRows = ctx->batchSize * inputSeqLen;
        // multi query attention
        int q_cols = (this->endQHead - this->startQHead) * attHeadSize;
        int kv_cols = (this->endKVHead - this->startKVHead) * attHeadSize;
        int qkCols = q_cols + kv_cols;
        int qkvCols = qkCols + kv_cols;

        int qkvStride = qkvCols;
        hpj::Matrix<float> qkvGroupMatMul(qkvMatMul.Data(), qkvRows, qkvCols, qkvStride);

#ifdef DEBUG
        this->dbg.debugPrint("---- GLM2 DecoderLayer.forward (useSelfAttn=%d) ----\n", useSelfAttn);
        this->dbg.debugPrint("input [%d, %d, %d]:\n", ctx->batchSize * inputSeqLen, ctx->hiddenSize, ctx->hiddenSize);
        this->dbg.dumpMatrix(inputBuffer);
#endif

        if (doLnBefore) {
            TimeLine t1("input.layer_norm");
            this->norm.forward(inputBuffer.Data(), resultBuffer1.Data(), inputBuffer.Rows(), inputBuffer.Stride(),
                    resultBuffer1.Stride(), epsilon);
        }
#ifdef DEBUG
        this->dbg.debugPrint(
                "layer norm [%d, %d, %d]:\n", ctx->batchSize * inputSeqLen, ctx->hiddenSize, ctx->hiddenSize);
        this->dbg.dumpMatrix(resultBuffer1);
#endif
        // Query, Key, Value computed together
        TimeLine t2("QKV.linear");
        DecoderUtil::dense(resultBuffer1, this->qkvWeight, this->qkvWeightScale, this->qkvWeightZero, this->qkvBias,
                qkvGroupMatMul);
        t2.release();

#ifdef DEBUG
        this->dbg.debugPrint("dense [%d, %d, %d]:\n", ctx->batchSize * inputSeqLen, ctx->hiddenSize, qkvCols);
        this->dbg.dumpMatrix(qkvGroupMatMul);
#endif

        // Apply post operattions on query and key
        TimeLine t3("QKPO");
        if (positionIds != nullptr) {
            this->qkpo.forward(qkvGroupMatMul.Data(), qkvGroupMatMul.Stride(), ctx->batchSize, inputSeqLen, qkCols,
                    attHeadSize, positionIds);
        } else {
            std::vector<int> position_ids(ctx->inputSeqLen);
            if (inputSeqLen == 1) {
                position_ids[0] = pastSeqLen;
            } else {
                std::iota(position_ids.begin(), position_ids.end(), pastSeqLen);
            }
            this->qkpo.forward(qkvGroupMatMul.Data(), qkvGroupMatMul.Stride(), ctx->batchSize, inputSeqLen, qkCols,
                    attHeadSize, position_ids.data());
        }
        t3.release();

#ifdef DEBUG
        this->dbg.debugPrint("qkpo [%d, %d, %d]:\n", ctx->batchSize * inputSeqLen, ctx->hiddenSize, qkvCols);
        this->dbg.dumpMatrix(qkvGroupMatMul);
#endif

        // this->expand_to_qkv(qkvMatMul, qkvGroupMatMul, qkvRows, q_cols, kv_cols, kvHeadNum);
        // printf("q_cols=%d, kv_cols=%d, qk_cols=%d\n", q_cols, kv_cols, qkCols);
        hpj::Matrix<float> query(qkvGroupMatMul, 0, inputBuffer.Rows(), 0, q_cols);
        hpj::Matrix<float> key(qkvGroupMatMul, 0, inputBuffer.Rows(), q_cols, kv_cols);
        hpj::Matrix<float> value(qkvGroupMatMul, 0, inputBuffer.Rows(), qkCols, kv_cols);

#ifdef DEBUG
        this->dbg.debugPrint("Q [%d, %d]:\n", query.Rows(), query.Cols());
        this->dbg.dumpMatrix(query);
        this->dbg.debugPrint("K [%d, %d]:\n", key.Rows(), key.Cols());
        this->dbg.dumpMatrix(key);
        this->dbg.debugPrint("V [%d, %d]:\n", value.Rows(), value.Cols());
        this->dbg.dumpMatrix(value);
#endif

        if (this->getScalingCoeff() != 0) { ctx->attFactor = this->getScalingCoeff(); }
        TimeLine t4("MHA");
        if constexpr (!INPUT_AS_RESID) {
            auto presult = resultBuffer1.Data();
            int rows = resultBuffer1.Rows(), cols = resultBuffer1.Cols(), stride = resultBuffer1.Stride();
            resultBuffer1.Assign(inputBuffer.Data(), inputBuffer.Rows(), inputBuffer.Cols(), inputBuffer.Stride());
            inputBuffer.Assign(presult, rows, cols, stride);
        }
        if (ctx->inputSeqLen > 1024 && pastSeqLen == 0)
            this->flashAttention(
                    ctx, qkvGroupMatMul, resultBuffer2, resultBuffer1, presentKey, presentValue, attnMask, pastSeqLen);
        else
            this->fusedAttention(ctx, query, key, value, resultBuffer1, presentKey, presentValue, attnMask, pastSeqLen);
        t4.release();
        hpj::Matrix<float> attnSplit(resultBuffer1.Data(), resultBuffer1.Rows(), resultBuffer1.Cols() / ctx->numSplit,
                resultBuffer1.Stride());

#ifdef DEBUG
        this->dbg.debugPrint("attention_%d (softmax * value):\n", ctx->splitIdx);
        this->dbg.dumpMatrix(attnSplit);
#endif

        TimeLine t5("Output");
        // Output/projection in attention, only add the input in the first split
        if (ctx->splitIdx == 0) {
            float gamma = this->getResidentialScale();

            // denseWithScaledSum should be enough, but as the performance of denseWithScaledSum is not verified,
            // So here still use denseWithSum
            if (gamma == 1) {
                DecoderUtil::denseWithSum(attnSplit, this->attnOutputWeight, this->attnOutputWeightScale,
                        this->attnOutputWeightZero, this->attnOutputBias, inputBuffer, resultBuffer2);
            } else {
                DecoderUtil::denseWithScaledSum(attnSplit, this->attnOutputWeight, this->attnOutputWeightScale,
                        this->attnOutputWeightZero, this->attnOutputBias, gamma, inputBuffer, resultBuffer2);
            }
        } else {
            DecoderUtil::dense(attnSplit, this->attnOutputWeight, this->attnOutputWeightScale,
                    this->attnOutputWeightZero, this->attnOutputBias, resultBuffer2);
        }
        t5.release();

#ifdef DEBUG
        this->dbg.debugPrint("attention output/projection: [%d, %d] (%d)\n", resultBuffer2.Rows(), resultBuffer2.Cols(),
                resultBuffer2.Stride());
        this->dbg.dumpMatrix(resultBuffer2);
#endif

        if (!doLnBefore) {
            TimeLine t6("result.layer_norm");
            this->norm.forward(resultBuffer2.Data(), resultBuffer1.Data(), resultBuffer2.Rows(), resultBuffer2.Stride(),
                    resultBuffer1.Stride());
        }
    }
>>>>>>> 5dc46e97
};<|MERGE_RESOLUTION|>--- conflicted
+++ resolved
@@ -24,306 +24,4 @@
         : Attention<WeiT, QKPO_CLS, NORM_CLS, INPUT_AS_RESID>(layerId, ctx) {}
     virtual ~ChatGLM2Attention() {}
 
-public:
-<<<<<<< HEAD
-//     template <typename KVCacheT>
-//     void forward(DecoderContext *ctx, float *input, float *output, const float *attnMask, KVCacheTensor<KVCacheT> &presentKey,
-//             KVCacheTensor<KVCacheT> &presentValue, int inputSeqLen, int pastSeqLen, bool useSelfAttn, bool doLnBefore,
-//             bool returnAttn, bool returnKVs, bool forPT = true, int *positionIds = nullptr) {
-//         if (forPT) {
-//             printf("For better perf, need to manage cached key/vaues by ourself, PyTorch extension is not supported "
-//                    "any more.\n");
-//             exit(-1);
-//         }
-//         // KVCacheT *presentKeys = presentKey.getData();
-//         // KVCacheT *presentValues = presentValue.getData();
-//         hpj::Matrix<float> inputBuffer(input, ctx->batchSize * inputSeqLen, ctx->hiddenSize, ctx->hiddenSize);
-//         hpj::Matrix<float> outBuffer(output, ctx->batchSize * inputSeqLen, ctx->hiddenSize, ctx->hiddenSize);
-//         auto hiddenSize = ctx->hiddenSize;
-//         auto &qkvMatMul = ctx->qkvMatMul;
-//         auto &resultBuffer1 = (ctx->numSplit == 1 ? outBuffer : ctx->normBuf);
-//         auto &resultBuffer2 = ctx->tmpBuf;
-//         float epsilon = ctx->epsilon;
-//         // //init group_qkvBuffer
-//         int attHeadSize = ctx->attHeadSize;
-//         int qkvRows = ctx->batchSize * inputSeqLen;
-//         // multi query attention
-//         int q_cols = (this->endQHead - this->startQHead) * attHeadSize;
-//         int kv_cols = (this->endKVHead - this->startKVHead) * attHeadSize;
-//         int qkCols = q_cols + kv_cols;
-//         int qkvCols = qkCols + kv_cols;
-//         int qkvStride = qkvCols;
-//         hpj::Matrix<float> qkvGroupMatMul(qkvMatMul.Data(), qkvRows, qkvCols, qkvStride);
-// #ifdef DEBUG
-//         this->dbg.debugPrint("---- GLM2 DecoderLayer.forward (useSelfAttn=%d) ----\n", useSelfAttn);
-//         this->dbg.debugPrint("input [%d, %d, %d]:\n", ctx->batchSize * inputSeqLen, ctx->hiddenSize, ctx->hiddenSize);
-//         this->dbg.dumpMatrix(inputBuffer);
-// #endif
-//         if (doLnBefore) {
-//             TimeLine t1("input.layer_norm");
-//             this->norm.forward(inputBuffer.Data(), resultBuffer1.Data(), inputBuffer.Rows(), inputBuffer.Stride(),
-//                     resultBuffer1.Stride(), epsilon);
-//         }
-// #ifdef DEBUG
-//         this->dbg.debugPrint(
-//                 "layer norm [%d, %d, %d]:\n", ctx->batchSize * inputSeqLen, ctx->hiddenSize, ctx->hiddenSize);
-//         this->dbg.dumpMatrix(resultBuffer1);
-// #endif
-//         // Query, Key, Value computed together
-//         TimeLine t2("QKV.linear");
-//         DecoderUtil::dense(resultBuffer1, this->qkvWeight, this->qkvWeightScale, this->qkvWeightZero, this->qkvBias,
-//                 qkvGroupMatMul);
-//         t2.release();
-//         hpj::Matrix<float> query(qkvGroupMatMul, 0, inputBuffer.Rows(), 0, q_cols);
-//         hpj::Matrix<float> key(qkvGroupMatMul, 0, inputBuffer.Rows(), q_cols, kv_cols);
-//         hpj::Matrix<float> value(qkvGroupMatMul, 0, inputBuffer.Rows(), qkCols, kv_cols);
-// #ifdef DEBUG
-//         this->dbg.debugPrint("dense [%d, %d, %d]:\n", ctx->batchSize * inputSeqLen, ctx->hiddenSize, qkvCols);
-//         this->dbg.dumpMatrix(qkvGroupMatMul);
-// #endif
-//         // Apply post operattions on query and key
-//         TimeLine t3("QKPO");
-//         int qheads = this->endQHead - this->startQHead;
-//         int kheads = this->endKVHead - this->startKVHead;
-//         int qk_shape[5] = {ctx->batchSize, ctx->inputSeqLen, qheads, ctx->attHeadSize, kheads};
-//         // printf("### heads=%d, qkCols=%d, %d, %d, %d\n", qheads, kheads, qkvGroupMatMul.Stride(),query.Stride(), key.Stride());
-//         //q_cols + kv_cols;
-//         if (positionIds != nullptr) {
-//         //     this->qkpo.forward(qkvGroupMatMul.Data(), qkvGroupMatMul.Stride(), ctx->batchSize, inputSeqLen, qkCols,
-//                 //     attHeadSize, positionIds);
-//             this->qkpo.forward(query.Data(), key.Data(), query.Stride(), key.Stride(), qk_shape, positionIds);
-//         } else {
-//             std::vector<int> position_ids(ctx->inputSeqLen);
-//             if (inputSeqLen == 1) {
-//                 position_ids[0] = pastSeqLen;
-//             } else {
-//                 std::iota(position_ids.begin(), position_ids.end(), 0);
-//             }
-//         //     this->qkpo.forward(qkvGroupMatMul.Data(), qkvGroupMatMul.Stride(), ctx->batchSize, inputSeqLen, qkCols,
-//                 //     attHeadSize, position_ids.data());
-//             this->qkpo.forward(query.Data(), key.Data(), query.Stride(), key.Stride(), qk_shape, position_ids.data());
-//         }
-//         t3.release();
-// #ifdef DEBUG
-//         this->dbg.debugPrint("qkpo [%d, %d, %d]:\n", ctx->batchSize * inputSeqLen, ctx->hiddenSize, qkvCols);
-//         this->dbg.dumpMatrix(qkvGroupMatMul);
-// #endif
-//         // this->expand_to_qkv(qkvMatMul, qkvGroupMatMul, qkvRows, q_cols, kv_cols, kvHeadNum);
-//         // printf("q_cols=%d, kv_cols=%d, qk_cols=%d\n", q_cols, kv_cols, qkCols);
-//         // hpj::Matrix<float> query(qkvGroupMatMul, 0, inputBuffer.Rows(), 0, q_cols);
-//         // hpj::Matrix<float> key(qkvGroupMatMul, 0, inputBuffer.Rows(), q_cols, kv_cols);
-//         // hpj::Matrix<float> value(qkvGroupMatMul, 0, inputBuffer.Rows(), qkCols, kv_cols);
-// #ifdef DEBUG
-//         this->dbg.debugPrint("Q [%d, %d]:\n", query.Rows(), query.Cols());
-//         this->dbg.dumpMatrix(query);
-//         this->dbg.debugPrint("K [%d, %d]:\n", key.Rows(), key.Cols());
-//         this->dbg.dumpMatrix(key);
-//         this->dbg.debugPrint("V [%d, %d]:\n", value.Rows(), value.Cols());
-//         this->dbg.dumpMatrix(value);
-// #endif
-//         if (this->getScalingCoeff() != 0) { ctx->attFactor = this->getScalingCoeff(); }
-//         TimeLine t4("MHA");
-//         if constexpr (!INPUT_AS_RESID) {
-//             auto presult = resultBuffer1.Data();
-//             int rows = resultBuffer1.Rows(), cols = resultBuffer1.Cols(), stride = resultBuffer1.Stride();
-//             resultBuffer1.Assign(inputBuffer.Data(), inputBuffer.Rows(), inputBuffer.Cols(), inputBuffer.Stride());
-//             inputBuffer.Assign(presult, rows, cols, stride);
-//         }
-//         if (ctx->inputSeqLen > 1024 && pastSeqLen == 0)
-//             this->flashAttention(
-//                     ctx, qkvGroupMatMul, resultBuffer2, resultBuffer1, presentKey, presentValue, attnMask, pastSeqLen);
-//         else
-//             this->fusedAttention(
-//                     ctx, query, key, value, resultBuffer1, presentKey, presentValue, attnMask, pastSeqLen);
-//         t4.release();
-//         hpj::Matrix<float> attnSplit(resultBuffer1.Data(), resultBuffer1.Rows(), resultBuffer1.Cols() / ctx->numSplit,
-//                 resultBuffer1.Stride());
-// #ifdef DEBUG
-//         this->dbg.debugPrint("attention_%d (softmax * value):\n", ctx->splitIdx);
-//         this->dbg.dumpMatrix(attnSplit);
-// #endif
-//         TimeLine t5("Output");
-//         // Output/projection in attention, only add the input in the first split
-//         if (ctx->splitIdx == 0) {
-//             float gamma = this->getResidentialScale();
-//             // denseWithScaledSum should be enough, but as the performance of denseWithScaledSum is not verified,
-//             // So here still use denseWithSum
-//             if (gamma == 1) {
-//                 DecoderUtil::denseWithSum(attnSplit, this->attnOutputWeight, this->attnOutputWeightScale,
-//                         this->attnOutputWeightZero, this->attnOutputBias, inputBuffer, resultBuffer2);
-//             } else {
-//                 DecoderUtil::denseWithScaledSum(attnSplit, this->attnOutputWeight, this->attnOutputWeightScale,
-//                         this->attnOutputWeightZero, this->attnOutputBias, gamma, inputBuffer, resultBuffer2);
-//             }
-//         } else {
-//             DecoderUtil::dense(attnSplit, this->attnOutputWeight, this->attnOutputWeightScale,
-//                     this->attnOutputWeightZero, this->attnOutputBias, resultBuffer2);
-//         }
-//         t5.release();
-// #ifdef DEBUG
-//         this->dbg.debugPrint("attention output/projection: [%d, %d] (%d)\n", resultBuffer2.Rows(), resultBuffer2.Cols(),
-//                 resultBuffer2.Stride());
-//         this->dbg.dumpMatrix(resultBuffer2);
-// #endif
-//         if (!doLnBefore) {
-//             TimeLine t6("result.layer_norm");
-//             this->norm.forward(resultBuffer2.Data(), resultBuffer1.Data(), resultBuffer2.Rows(), resultBuffer2.Stride(),
-//                     resultBuffer1.Stride());
-//         }
-//     }
-=======
-    template <typename KVCacheT>
-    void forward(DecoderContext *ctx, float *input, float *output, const float *attnMask,
-            KVCacheTensor<KVCacheT> &presentKey, KVCacheTensor<KVCacheT> &presentValue, int inputSeqLen, int pastSeqLen,
-            bool useSelfAttn, bool doLnBefore, bool returnAttn, bool returnKVs, bool forPT = true,
-            int *positionIds = nullptr) {
-        if (forPT) {
-            printf("For better perf, need to manage cached key/vaues by ourself, PyTorch extension is not supported "
-                   "any more.\n");
-            exit(-1);
-        }
-
-        KVCacheT *presentKeys = presentKey.getData();
-        KVCacheT *presentValues = presentValue.getData();
-
-        hpj::Matrix<float> inputBuffer(input, ctx->batchSize * inputSeqLen, ctx->hiddenSize, ctx->hiddenSize);
-        hpj::Matrix<float> outBuffer(output, ctx->batchSize * inputSeqLen, ctx->hiddenSize, ctx->hiddenSize);
-
-        auto hiddenSize = ctx->hiddenSize;
-        auto &qkvMatMul = ctx->qkvMatMul;
-        auto &resultBuffer1 = (ctx->numSplit == 1 ? outBuffer : ctx->normBuf);
-        auto &resultBuffer2 = ctx->tmpBuf;
-        float epsilon = ctx->epsilon;
-
-        // //init group_qkvBuffer
-        int attHeadSize = ctx->attHeadSize;
-        int qkvRows = ctx->batchSize * inputSeqLen;
-        // multi query attention
-        int q_cols = (this->endQHead - this->startQHead) * attHeadSize;
-        int kv_cols = (this->endKVHead - this->startKVHead) * attHeadSize;
-        int qkCols = q_cols + kv_cols;
-        int qkvCols = qkCols + kv_cols;
-
-        int qkvStride = qkvCols;
-        hpj::Matrix<float> qkvGroupMatMul(qkvMatMul.Data(), qkvRows, qkvCols, qkvStride);
-
-#ifdef DEBUG
-        this->dbg.debugPrint("---- GLM2 DecoderLayer.forward (useSelfAttn=%d) ----\n", useSelfAttn);
-        this->dbg.debugPrint("input [%d, %d, %d]:\n", ctx->batchSize * inputSeqLen, ctx->hiddenSize, ctx->hiddenSize);
-        this->dbg.dumpMatrix(inputBuffer);
-#endif
-
-        if (doLnBefore) {
-            TimeLine t1("input.layer_norm");
-            this->norm.forward(inputBuffer.Data(), resultBuffer1.Data(), inputBuffer.Rows(), inputBuffer.Stride(),
-                    resultBuffer1.Stride(), epsilon);
-        }
-#ifdef DEBUG
-        this->dbg.debugPrint(
-                "layer norm [%d, %d, %d]:\n", ctx->batchSize * inputSeqLen, ctx->hiddenSize, ctx->hiddenSize);
-        this->dbg.dumpMatrix(resultBuffer1);
-#endif
-        // Query, Key, Value computed together
-        TimeLine t2("QKV.linear");
-        DecoderUtil::dense(resultBuffer1, this->qkvWeight, this->qkvWeightScale, this->qkvWeightZero, this->qkvBias,
-                qkvGroupMatMul);
-        t2.release();
-
-#ifdef DEBUG
-        this->dbg.debugPrint("dense [%d, %d, %d]:\n", ctx->batchSize * inputSeqLen, ctx->hiddenSize, qkvCols);
-        this->dbg.dumpMatrix(qkvGroupMatMul);
-#endif
-
-        // Apply post operattions on query and key
-        TimeLine t3("QKPO");
-        if (positionIds != nullptr) {
-            this->qkpo.forward(qkvGroupMatMul.Data(), qkvGroupMatMul.Stride(), ctx->batchSize, inputSeqLen, qkCols,
-                    attHeadSize, positionIds);
-        } else {
-            std::vector<int> position_ids(ctx->inputSeqLen);
-            if (inputSeqLen == 1) {
-                position_ids[0] = pastSeqLen;
-            } else {
-                std::iota(position_ids.begin(), position_ids.end(), pastSeqLen);
-            }
-            this->qkpo.forward(qkvGroupMatMul.Data(), qkvGroupMatMul.Stride(), ctx->batchSize, inputSeqLen, qkCols,
-                    attHeadSize, position_ids.data());
-        }
-        t3.release();
-
-#ifdef DEBUG
-        this->dbg.debugPrint("qkpo [%d, %d, %d]:\n", ctx->batchSize * inputSeqLen, ctx->hiddenSize, qkvCols);
-        this->dbg.dumpMatrix(qkvGroupMatMul);
-#endif
-
-        // this->expand_to_qkv(qkvMatMul, qkvGroupMatMul, qkvRows, q_cols, kv_cols, kvHeadNum);
-        // printf("q_cols=%d, kv_cols=%d, qk_cols=%d\n", q_cols, kv_cols, qkCols);
-        hpj::Matrix<float> query(qkvGroupMatMul, 0, inputBuffer.Rows(), 0, q_cols);
-        hpj::Matrix<float> key(qkvGroupMatMul, 0, inputBuffer.Rows(), q_cols, kv_cols);
-        hpj::Matrix<float> value(qkvGroupMatMul, 0, inputBuffer.Rows(), qkCols, kv_cols);
-
-#ifdef DEBUG
-        this->dbg.debugPrint("Q [%d, %d]:\n", query.Rows(), query.Cols());
-        this->dbg.dumpMatrix(query);
-        this->dbg.debugPrint("K [%d, %d]:\n", key.Rows(), key.Cols());
-        this->dbg.dumpMatrix(key);
-        this->dbg.debugPrint("V [%d, %d]:\n", value.Rows(), value.Cols());
-        this->dbg.dumpMatrix(value);
-#endif
-
-        if (this->getScalingCoeff() != 0) { ctx->attFactor = this->getScalingCoeff(); }
-        TimeLine t4("MHA");
-        if constexpr (!INPUT_AS_RESID) {
-            auto presult = resultBuffer1.Data();
-            int rows = resultBuffer1.Rows(), cols = resultBuffer1.Cols(), stride = resultBuffer1.Stride();
-            resultBuffer1.Assign(inputBuffer.Data(), inputBuffer.Rows(), inputBuffer.Cols(), inputBuffer.Stride());
-            inputBuffer.Assign(presult, rows, cols, stride);
-        }
-        if (ctx->inputSeqLen > 1024 && pastSeqLen == 0)
-            this->flashAttention(
-                    ctx, qkvGroupMatMul, resultBuffer2, resultBuffer1, presentKey, presentValue, attnMask, pastSeqLen);
-        else
-            this->fusedAttention(ctx, query, key, value, resultBuffer1, presentKey, presentValue, attnMask, pastSeqLen);
-        t4.release();
-        hpj::Matrix<float> attnSplit(resultBuffer1.Data(), resultBuffer1.Rows(), resultBuffer1.Cols() / ctx->numSplit,
-                resultBuffer1.Stride());
-
-#ifdef DEBUG
-        this->dbg.debugPrint("attention_%d (softmax * value):\n", ctx->splitIdx);
-        this->dbg.dumpMatrix(attnSplit);
-#endif
-
-        TimeLine t5("Output");
-        // Output/projection in attention, only add the input in the first split
-        if (ctx->splitIdx == 0) {
-            float gamma = this->getResidentialScale();
-
-            // denseWithScaledSum should be enough, but as the performance of denseWithScaledSum is not verified,
-            // So here still use denseWithSum
-            if (gamma == 1) {
-                DecoderUtil::denseWithSum(attnSplit, this->attnOutputWeight, this->attnOutputWeightScale,
-                        this->attnOutputWeightZero, this->attnOutputBias, inputBuffer, resultBuffer2);
-            } else {
-                DecoderUtil::denseWithScaledSum(attnSplit, this->attnOutputWeight, this->attnOutputWeightScale,
-                        this->attnOutputWeightZero, this->attnOutputBias, gamma, inputBuffer, resultBuffer2);
-            }
-        } else {
-            DecoderUtil::dense(attnSplit, this->attnOutputWeight, this->attnOutputWeightScale,
-                    this->attnOutputWeightZero, this->attnOutputBias, resultBuffer2);
-        }
-        t5.release();
-
-#ifdef DEBUG
-        this->dbg.debugPrint("attention output/projection: [%d, %d] (%d)\n", resultBuffer2.Rows(), resultBuffer2.Cols(),
-                resultBuffer2.Stride());
-        this->dbg.dumpMatrix(resultBuffer2);
-#endif
-
-        if (!doLnBefore) {
-            TimeLine t6("result.layer_norm");
-            this->norm.forward(resultBuffer2.Data(), resultBuffer1.Data(), resultBuffer2.Rows(), resultBuffer2.Stride(),
-                    resultBuffer1.Stride());
-        }
-    }
->>>>>>> 5dc46e97
 };