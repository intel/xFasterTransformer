--- conflicted
+++ resolved
@@ -41,8 +41,7 @@
             inv_freq[i] = 1.0 / pow(base, float(i * 2) / dim);
             inv_freq[i] /= this->scaling_factor;
         }
-<<<<<<< HEAD
-        llamaCalEmb(inv_freq, max_position_embeddings);
+        xft::llamaSetCosSinCache(inv_freq, emb_cos, emb_sin, inv_freq_size, max_position_embeddings);
 #ifdef GPU
         device = ctx->device;
         if (device != nullptr) {
@@ -56,9 +55,6 @@
             ctx->freeBuffer(emb_sin_str);
         }
 #endif
-=======
-        xft::llamaSetCosSinCache(inv_freq, emb_cos, emb_sin, inv_freq_size, max_position_embeddings);
->>>>>>> ca7f6ddd
     } else if (dim != inv_freq_size * 2) {
         printf("Incorrect dim=%d, inv_freq_size=%d\n", dim, inv_freq_size);
         exit(-1);
@@ -217,12 +213,14 @@
 
 void LlamaRotaryEmbedding::forward(
         bfloat16_t *query, bfloat16_t *key, int qStride, int kStride, const int *qkShape, const int *positionIds) {
-    xft::llamaApplyRotaryPosEmbeding(query, key, qStride, kStride, emb_cos, emb_sin, inv_freq_size, qkShape, positionIds);
+    xft::llamaApplyRotaryPosEmbeding(
+            query, key, qStride, kStride, emb_cos, emb_sin, inv_freq_size, qkShape, positionIds);
 }
 
 void LlamaRotaryEmbedding::forward(
         float16_t *query, float16_t *key, int qStride, int kStride, const int *qkShape, const int *positionIds) {
-    xft::llamaApplyRotaryPosEmbeding(query, key, qStride, kStride, emb_cos, emb_sin, inv_freq_size, qkShape, positionIds);
+    xft::llamaApplyRotaryPosEmbeding(
+            query, key, qStride, kStride, emb_cos, emb_sin, inv_freq_size, qkShape, positionIds);
 }
 
 // For continuous batching
@@ -238,26 +236,9 @@
             query, key, emb_cos, emb_sin, qStride, kStride, this->dim, totSeqLen, qHeads, kHeads, positionIds);
 }
 
-<<<<<<< HEAD
-                    if (head < kHeads) {
-                        __m512 kVec = bfloat16_t::cvt_bf16_to_fp32(_mm256_maskz_loadu_epi16(mask, &k[i]));
-                        __m512 kHalfVec = bfloat16_t::cvt_bf16_to_fp32(_mm256_maskz_loadu_epi16(mask, &k[i + half]));
-                        __m512 kNew = _mm512_fmsub_ps(kVec, pCosVec, _mm512_mul_ps(kHalfVec, pSinVec));
-                        __m512 kHalfNew = _mm512_fmadd_ps(kHalfVec, pCosVec, _mm512_mul_ps(kVec, pSinVec));
-                        _mm256_mask_storeu_epi16(&k[i], mask, bfloat16_t::cvt_fp32_to_bf16(kNew));
-                        _mm256_mask_storeu_epi16(&k[i + half], mask, bfloat16_t::cvt_fp32_to_bf16(kHalfNew));
-                    }
-                }
-            }
-        }
-    }
-}
-
-#endif // GPU
-=======
 void LlamaRotaryEmbedding::forward(float16_t *query, float16_t *key, int totSeqLen, int qStride, int kStride,
         int qHeads, int kHeads, int *positionIds) {
     xft::llamaApplyRotaryPosEmbed(
             query, key, emb_cos, emb_sin, qStride, kStride, this->dim, totSeqLen, qHeads, kHeads, positionIds);
 }
->>>>>>> ca7f6ddd
+#endif // GPU