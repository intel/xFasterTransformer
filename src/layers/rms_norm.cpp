// Copyright (c) 2023 Intel Corporation
//
// Licensed under the Apache License, Version 2.0 (the "License");
// you may not use this file except in compliance with the License.
// You may obtain a copy of the License at
//
//    http://www.apache.org/licenses/LICENSE-2.0
//
// Unless required by applicable law or agreed to in writing, software
// distributed under the License is distributed on an "AS IS" BASIS,
// WITHOUT WARRANTIES OR CONDITIONS OF ANY KIND, either express or implied.
// See the License for the specific language governing permissions and
// limitations under the License.
// ============================================================================
#include <immintrin.h>

#include <cstdlib>
#include <cstring>

#include "allocator.h"
#include "rms_norm.h"
#include "rmsnorm_kernels.h"
#include "timeline.h"
#include "transformer_ctx.h"

#ifdef GPU
#include "gpudnn/gpu_layernorm_kernels.h"
#endif

namespace xft {

RmsNorm::RmsNorm() {
    weight = nullptr;
    normSize = 0;
}

RmsNorm::RmsNorm(DecoderContext *ctx) {
    device = ctx->device;
    weight = nullptr;
    normSize = 0;
}

RmsNorm::~RmsNorm() {
    if (weight) { xft::dealloc(weight); }
}

void RmsNorm::setWeight(const float *w, const float *, int cols) {
    this->normSize = cols;
    this->weight = (float *)xft::alloc(cols * sizeof(float), device);
    xft::memcopy(this->weight, w, cols * sizeof(float), device);
}

void RmsNorm::setWeight(const std::string &modelPath, const std::string &, int cols) {
    this->normSize = cols;
    loadWeight(modelPath, weight, cols);
}

#ifdef GPU
void RmsNorm::forward(const float *input, float *output, int rows, int iStride, int oStride, float epsilon) {
    TimeLine t("RmsNorm.forward");
    sycl::queue *gpu_queue = static_cast<sycl::queue *>(device);
    fastertransformer::invokeGeneralT5LayerNorm(
            output, input, weight, (const float *)nullptr, epsilon, rows, iStride, gpu_queue);
}

void RmsNorm::forward(const float *input, bfloat16_t *output, int rows, int iStride, int oStride, float epsilon) {
    TimeLine t("RmsNorm.forward");
}

void RmsNorm::forward(const bfloat16_t *input, bfloat16_t *output, int rows, int iStride, int oStride, float epsilon) {
    TimeLine t("RmsNorm.forward");
}
#else
// input and output are in shape of (rows, normSize)
void RmsNorm::forward(const float *input, float *output, int rows, int iStride, int oStride, float epsilon) {
    TimeLine t("RmsNorm.forward");
    rmsNorm(output, input, weight, rows, normSize, iStride, oStride, epsilon);
}

void RmsNorm::forward(const float *input, bfloat16_t *output, int rows, int iStride, int oStride, float epsilon) {
    TimeLine t("RmsNorm.forward");
    rmsNorm(output, input, weight, rows, normSize, iStride, oStride, epsilon);
}

void RmsNorm::forward(const bfloat16_t *input, bfloat16_t *output, int rows, int iStride, int oStride, float epsilon) {
    TimeLine t("RmsNorm.forward");
    rmsNorm(output, input, weight, rows, normSize, iStride, oStride, epsilon);
}
<<<<<<< HEAD
#endif
=======

void RmsNorm::forward(const float *input, float16_t *output, int rows, int iStride, int oStride, float epsilon) {
    TimeLine t("RmsNorm.forward");
    rmsNorm(output, input, weight, rows, normSize, iStride, oStride, epsilon);
}

void RmsNorm::forward(const float16_t *input, float16_t *output, int rows, int iStride, int oStride, float epsilon) {
    TimeLine t("RmsNorm.forward");
    rmsNorm(output, input, weight, rows, normSize, iStride, oStride, epsilon);
}

>>>>>>> ca7f6ddd
} // namespace xft<|MERGE_RESOLUTION|>--- conflicted
+++ resolved
@@ -70,6 +70,18 @@
 void RmsNorm::forward(const bfloat16_t *input, bfloat16_t *output, int rows, int iStride, int oStride, float epsilon) {
     TimeLine t("RmsNorm.forward");
 }
+
+void RmsNorm::forward(const float *input, float16_t *output, int rows, int iStride, int oStride, float epsilon) {
+    TimeLine t("RmsNorm.forward");
+}
+
+void RmsNorm::forward(const float16_t *input, float16_t *output, int rows, int iStride, int oStride, float epsilon) {
+    TimeLine t("RmsNorm.forward");
+    sycl::queue *gpu_queue = static_cast<sycl::queue *>(device);
+    fastertransformer::invokeGeneralT5LayerNorm(
+            output, input, weight, (const float16_t *)nullptr, epsilon, rows, iStride, gpu_queue);
+}
+
 #else
 // input and output are in shape of (rows, normSize)
 void RmsNorm::forward(const float *input, float *output, int rows, int iStride, int oStride, float epsilon) {
@@ -86,9 +98,6 @@
     TimeLine t("RmsNorm.forward");
     rmsNorm(output, input, weight, rows, normSize, iStride, oStride, epsilon);
 }
-<<<<<<< HEAD
-#endif
-=======
 
 void RmsNorm::forward(const float *input, float16_t *output, int rows, int iStride, int oStride, float epsilon) {
     TimeLine t("RmsNorm.forward");
@@ -99,6 +108,6 @@
     TimeLine t("RmsNorm.forward");
     rmsNorm(output, input, weight, rows, normSize, iStride, oStride, epsilon);
 }
+#endif
 
->>>>>>> ca7f6ddd
 } // namespace xft