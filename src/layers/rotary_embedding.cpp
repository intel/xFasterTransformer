--- conflicted
+++ resolved
@@ -27,12 +27,8 @@
     ctx->GetAttr("rope_theta", &this->base, 10000);
     ctx->GetAttr("rope_type", &this->rope_type, std::to_string(-1));
 
-<<<<<<< HEAD
-    if (this->rope_type == "linear") ctx->GetAttr("scaling_factor", &this->scaling_factor, 1.0f);
-=======
     if (this->rope_type == "linear")
         ctx->GetAttr("scaling_factor", &this->scaling_factor, 1.0f);
->>>>>>> 07315a77
 
     inv_freq_size = (dim + 1) / 2;
 
