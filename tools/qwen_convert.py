--- conflicted
+++ resolved
@@ -143,10 +143,7 @@
         config["qwen"]["activation_type"] = "silu"
         config["qwen"]["has_post_decoder_layernorm"] = "1" if has_post_decoder_layernorm else "0"
         config["qwen"]["vocab_size"] = str(hf_config["vocab_size"])
-<<<<<<< HEAD
         config["qwen"]["seq_length"] = str(hf_config["seq_length"])
-=======
->>>>>>> 54fef9b7
         config["qwen"]["start_id"] = str(gen_config["bos_token_id"])
         config["qwen"]["end_id"] = str(gen_config["eos_token_id"])
         config["qwen"]["pad_id"] = str(gen_config["pad_token_id"])
