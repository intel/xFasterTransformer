// Copyright (c) 2023 Intel Corporation
//
// Licensed under the Apache License, Version 2.0 (the "License");
// you may not use this file except in compliance with the License.
// You may obtain a copy of the License at
//
//    http://www.apache.org/licenses/LICENSE-2.0
//
// Unless required by applicable law or agreed to in writing, software
// distributed under the License is distributed on an "AS IS" BASIS,
// WITHOUT WARRANTIES OR CONDITIONS OF ANY KIND, either express or implied.
// See the License for the specific language governing permissions and
// limitations under the License.
// ============================================================================
#pragma once
#include <numeric>

#include "aligned_type.h"
#include "attention_kernels.h"
#include "bfloat16.h"
#include "copy_util.h"
#include "debugger.h"
#include "decoder_util.h"
#include "float16.h"
#include "gemm_kernel_ext.h"
#include "kvcache_tensor.h"
#include "matmul_helper.h"
<<<<<<< HEAD
#include "rms_norm.h"
#include "rotary_embedding.h"
=======
#include "sequence.h"
>>>>>>> ca7f6ddd
#include "simple_mem_pool.h"
#include "transformer_ctx.h"
#include "transformer_util.h"

/**
 * WeiT: weight data type
 * InT: input data type
 * ImT: intermediate data type
 * OutT: output data type
 * QKPO_CLS: class for post operation of query/key, it is generally the rotary embedding
 * NORM_CLS: class for layernorm or other norms
 * INPUT_AS_RESID: input as residential or not, most models use input as residential,
 *                 but there are exceptions like ChatGLM use values after layernorm as residential
*/
template <typename WeiT, typename QKPO_CLS, typename NORM_CLS, typename InT = float, typename ImT = float,
        typename OutT = float, bool INPUT_AS_RESID = true>
class Attention {
public:
    Attention(int layerId, DecoderContext *ctx) : layerId(layerId), qkpo(ctx->attHeadSize, ctx->maxPosEmbed) {

        //todo(marvin): clear this code after all rotary_emb refactor
        if constexpr (std::is_same<QKPO_CLS, LlamaRotaryEmbedding>::value) { qkpo = LlamaRotaryEmbedding(ctx); }

        norm = new NORM_CLS(ctx);

        // Group attention or multi-head attention (multi-head attn is a special case of group attn)
        if (ctx->attHeadNum % ctx->kvHeadNum == 0) {
            // We are responsible for the range [startQHead, endQHead)
            auto range = getTaskRange(ctx->attHeadNum, ctx->numSplit, ctx->splitIdx);
            this->startQHead = range.first;
            this->endQHead = range.second;

            int expandFactor = ctx->attHeadNum / ctx->kvHeadNum;
            this->startKVHead = startQHead / expandFactor;
            this->endKVHead = (this->endQHead - 1) / expandFactor + 1;
        }

        // Unexpected case
        else {
            printf("Not supported yet: QHeads=%d, KVHeads=%d\n", ctx->attHeadNum, ctx->kvHeadNum);
            exit(-1);
        }

        alibiSlopes = nullptr;
    }

    // The inerface is for PyTorch, thus the weights are already transposed
    // OriWeiT: float, int8_t or uint4x2_t
    template <typename OriWeiT>
    void setWeights(DecoderContext *ctx, const OriWeiT *queryWeight, const float *queryScale, const float *queryZero,
            const float *queryBias, const OriWeiT *keyWeight, const float *keyScale, const float *keyZero,
            const float *keyBias, const OriWeiT *valueWeight, const float *valueScale, const float *valueZero,
            const float *valueBias, const OriWeiT *attnOutWeight, const float *attnOutScale, const float *attnOutZero,
            const float *attnOutBias, bool doLNorm, const float *gamma1, const float *beta1, bool trans = true) {
        int hiddenSize = ctx->hiddenSize;
        int headSize = ctx->attHeadSize;

        // Merged weights, dimension is like: hiddenSize * (hiddenSize + 2 * kvHiddenSize)
        // Vertically split the QKV weights
        int qResponsibleCols = (this->endQHead - this->startQHead) * headSize;
        int kvResponsibleCols = (this->endKVHead - this->startKVHead) * headSize;
        int responsibleCols = qResponsibleCols + 2 * kvResponsibleCols;

        constexpr int sizeFactor = std::is_same_v<OriWeiT, uint4x2_t> ? 2 : 1;

        OriWeiT *concatBuf = (OriWeiT *)malloc(hiddenSize * responsibleCols * sizeof(OriWeiT) / sizeFactor);
        if (trans) {
            memcpy(concatBuf, queryWeight + this->startQHead * headSize * hiddenSize / sizeFactor,
                    hiddenSize * qResponsibleCols * sizeof(OriWeiT) / sizeFactor);
            memcpy(concatBuf + hiddenSize * qResponsibleCols / sizeFactor,
                    keyWeight + this->startKVHead * headSize * hiddenSize / sizeFactor,
                    hiddenSize * kvResponsibleCols * sizeof(OriWeiT) / sizeFactor);
            memcpy(concatBuf + hiddenSize * (qResponsibleCols + kvResponsibleCols) / sizeFactor,
                    valueWeight + this->startKVHead * headSize * hiddenSize / sizeFactor,
                    hiddenSize * kvResponsibleCols * sizeof(OriWeiT) / sizeFactor);
        } else {
            int qkvStride = (ctx->attHeadNum + ctx->kvHeadNum + ctx->kvHeadNum) * ctx->attHeadSize;
#pragma omp parallel for
            for (int i = 0; i < hiddenSize; ++i) {
                memcpy(concatBuf + i * responsibleCols / sizeFactor,
                        queryWeight + i * qkvStride / sizeFactor + this->startQHead * headSize / sizeFactor,
                        qResponsibleCols * sizeof(OriWeiT) / sizeFactor);
                memcpy(concatBuf + i * responsibleCols / sizeFactor + qResponsibleCols / sizeFactor,
                        keyWeight + i * qkvStride / sizeFactor + this->startKVHead * headSize / sizeFactor,
                        kvResponsibleCols * sizeof(OriWeiT) / sizeFactor);
                memcpy(concatBuf + i * responsibleCols / sizeFactor + qResponsibleCols / sizeFactor
                                + kvResponsibleCols / sizeFactor,
                        valueWeight + i * qkvStride / sizeFactor + this->startKVHead * headSize / sizeFactor,
                        kvResponsibleCols * sizeof(OriWeiT) / sizeFactor);
            }
        }
        float *concatScale = nullptr;
        float *concatZero = nullptr;
        if constexpr (std::is_same_v<OriWeiT, int8_t> || std::is_same_v<OriWeiT, uint4x2_t>) {
            concatScale = (float *)malloc(responsibleCols * sizeof(float));
            concatZero = (float *)malloc(responsibleCols * sizeof(float));
            memcpy(concatScale, queryScale + this->startQHead * headSize, qResponsibleCols * sizeof(float));
            memcpy(concatScale + qResponsibleCols, keyScale + this->startKVHead * headSize,
                    kvResponsibleCols * sizeof(float));
            memcpy(concatScale + qResponsibleCols + kvResponsibleCols, valueScale + this->startKVHead * headSize,
                    kvResponsibleCols * sizeof(float));
            memcpy(concatZero, queryZero + this->startQHead * headSize, qResponsibleCols * sizeof(float));
            memcpy(concatZero + qResponsibleCols, keyZero + this->startKVHead * headSize,
                    kvResponsibleCols * sizeof(float));
            memcpy(concatZero + qResponsibleCols + kvResponsibleCols, valueZero + this->startKVHead * headSize,
                    kvResponsibleCols * sizeof(float));
        }

        xft::Matrix<WeiT> convertedqkvWeight;
        ctx->mmHelper->convertWeight(trans, hiddenSize, responsibleCols, concatBuf, concatScale, concatZero,
                convertedqkvWeight, qkvWeightScale, qkvWeightZero, qkvWeightSum);

#ifdef GPU
        hpj::Matrix<WeiT> qkvWeightT;
        qkvWeightT.Resize(hiddenSize, responsibleCols);
        ctx->mmHelper->transposeWeight(true, convertedqkvWeight, qkvWeightT);

        WeiT *qkvWeiData = xft::alloc(hiddenSize * responsibleCols * sizeof(WeiT), ctx->device);
        qkvWeight.Assign(qkvWeiData, hiddenSize, responsibleCols, responsibleCols);
        xft::memcopy(qkvWeight.Data(), qkvWeightT.Data(), hiddenSize * responsibleCols * sizeof(WeiT), ctx->device);
#else
        qkvWeight.Resize(hiddenSize, responsibleCols);
        ctx->mmHelper->packWeight(trans, convertedqkvWeight, qkvWeight);
#endif

        free(concatBuf);
        free(concatScale);
        free(concatZero);

#ifdef DEBUG
        dbg.debugPrint("attention qkv weight: [%d, %d] (%d)\n", convertedqkvWeight.Rows(), convertedqkvWeight.Cols(),
                convertedqkvWeight.Stride());
        dbg.dumpMatrix(convertedqkvWeight);
        dbg.debugPrint(
                "attention qkv packed weight: [%d, %d] (%d)\n", qkvWeight.Rows(), qkvWeight.Cols(), qkvWeight.Stride());
        dbg.dumpMatrix(qkvWeight);
#endif

        // Merged bias
        if (queryBias && keyBias && valueBias) {
            qkvBias.Resize(responsibleCols);
            memcpy(qkvBias.Data(), queryBias + ctx->splitIdx * qResponsibleCols, sizeof(float) * qResponsibleCols);
            memcpy(qkvBias.Data() + qResponsibleCols, keyBias + this->startKVHead * headSize,
                    sizeof(float) * kvResponsibleCols);
            memcpy(qkvBias.Data() + qResponsibleCols + kvResponsibleCols, valueBias + this->startKVHead * headSize,
                    sizeof(float) * kvResponsibleCols);
        }

        // Weights for attention output
        // Horizontally split the weight, as the source (PyTorch weight) is transposed, thus looks like vertically
<<<<<<< HEAD
        hpj::Matrix<WeiT> convertedOutWeight;
=======
        xft::Matrix<WeiT> convertedWeight;
>>>>>>> ca7f6ddd
        ctx->mmHelper->convertWeight(trans, ctx->attHeadNum * ctx->attHeadSize, hiddenSize, attnOutWeight, attnOutScale,
                attnOutZero, this->startQHead * headSize, qResponsibleCols, false, convertedOutWeight,
                attnOutputWeightScale, attnOutputWeightZero, attnOutputWeightSum, true);

#ifdef GPU
        hpj::Matrix<WeiT> outWeightT;
        outWeightT.Resize(ctx->attHeadNum * ctx->attHeadSize, hiddenSize);
        ctx->mmHelper->transposeWeight(true, convertedOutWeight, outWeightT);

        WeiT *outWeiData = xft::alloc(ctx->attHeadNum * ctx->attHeadSize * hiddenSize * sizeof(WeiT), ctx->device);
        attnOutputWeight.Assign(outWeiData, ctx->attHeadNum * ctx->attHeadSize, hiddenSize, hiddenSize);
        int outWeightTSize = ctx->attHeadNum * ctx->attHeadSize * hiddenSize * sizeof(WeiT);
        xft::memcopy(attnOutputWeight.Data(), outWeightT.Data(), outWeightTSize, ctx->device);
#else
        attnOutputWeight.Resize(ctx->attHeadNum * ctx->attHeadSize, hiddenSize);
        ctx->mmHelper->packWeight(trans, convertedOutWeight, attnOutputWeight);
#endif

#ifdef DEBUG
        dbg.debugPrint(">>> attention output weight: [%d, %d] (%d)\n", convertedOutWeight.Rows(),
                convertedOutWeight.Cols(), convertedOutWeight.Stride());
        dbg.dumpMatrix(convertedOutWeight);
        dbg.debugPrint("attention output packed weight: [%d, %d] (%d)\n", attnOutputWeight.Rows(),
                attnOutputWeight.Cols(), attnOutputWeight.Stride());
        dbg.dumpMatrix(attnOutputWeight);
#endif

        // Attention output bias
        if (attnOutBias) {
            this->attnOutputBias.Resize(hiddenSize);
            if (ctx->splitIdx == 0) {
                memcpy(this->attnOutputBias.Data(), attnOutBias, sizeof(float) * hiddenSize);
            } else { // For other splits, set bias to 0, to avoid duplicated calculation
                memset(this->attnOutputBias.Data(), 0, sizeof(float) * hiddenSize);
            }
        }

        // LayerNorm
<<<<<<< HEAD
        this->norm->setWeight(gamma1, beta1, hiddenSize);
=======
        if (doLNorm) this->norm.setWeight(gamma1, beta1, hiddenSize);
>>>>>>> ca7f6ddd
    }

#ifdef DEBUG
    void setDebugger(const Debugger &debugger) { this->dbg = debugger; }
#endif

    /**
     * Forward computing for the whole encoder/decoder layer
     * Inputs:
     * - input: (bs * seq_len) x hidden_size (input buffer)
     * - imBuf: (bs * seq_len) x hidden_size (intermediate buffer)
     * - output: (bs * seq_len) x hidden_size (output buffer)
     * - attnMask: (bs, 1, tgt_len, src_len) (tgt_len is the length of query, src_len is the length of key)
     * - presentKeys, presentValues: past key/values concats current key/values
     * - pastSeqLen: the sequence length in pastKeys and pastValues
     * - useSelfAttn: use self attention or not, self attention is used to gen first token
     * - doLnBefore: Do layer norm before or not. If true, will do layer norm as the first step
     *               currently only support doLnBefore=true
     * - doLnAfter: Do layer norm before or not. If true, will do layer norm as the first step
     *  _________                _________                _________                _________                _________                
     * |_________|------------->|_________|------------->|_________|------------->|_________|------------->|_________|
     *              layerNorm                QKV Linear                  MHA                   out Linear             
     *    input                   imBuffer                qkvMatMul                 imBuffer                  output
    */
    template <typename KVCacheT>
    void forward(DecoderContext *ctx, InT *input, ImT *imBuf, OutT *output, const float *attnMask,
            KVCacheTensor<KVCacheT> &presentKey, KVCacheTensor<KVCacheT> &presentValue, int inputSeqLen, int pastSeqLen,
            bool useSelfAttn, bool doLnBefore, bool doLnAfter, int *positionIds = nullptr) {

        auto hiddenSize = ctx->hiddenSize;
        xft::Matrix<InT> inputBuffer(input, ctx->batchSize * inputSeqLen, hiddenSize, hiddenSize);
        xft::Matrix<ImT> imBuffer(imBuf, ctx->batchSize * inputSeqLen, hiddenSize, hiddenSize);
        xft::Matrix<OutT> outBuffer(output, ctx->batchSize * inputSeqLen, hiddenSize, hiddenSize);

        float epsilon = ctx->epsilon;
        int headSize = ctx->attHeadSize;
        int qkvRows = ctx->batchSize * inputSeqLen;
        int qCols = (this->endQHead - this->startQHead) * headSize;
        int kvCols = (this->endKVHead - this->startKVHead) * headSize;
        int qkCols = qCols + kvCols;
        int qkvCols = qkCols + kvCols;

        int qkvStride = qkvCols;
        auto &qkvMatMul = ctx->qkvMatMul;
        xft::Matrix<ImT> qkvGroupMatMul((ImT *)qkvMatMul.Data(), qkvRows, qkvCols, qkvStride);

#ifdef DEBUG
        dbg.debugPrint("---- DecoderLayer.forward (useSelfAttn=%d) ----\n", useSelfAttn);
        dbg.debugPrint("input:\n");
        dbg.dumpMatrix(inputBuffer);
#endif

        if (doLnBefore) {
            TimeLine t1("input.layer_norm");
            norm->forward(inputBuffer.Data(), imBuffer.Data(), inputBuffer.Rows(), inputBuffer.Stride(),
                    imBuffer.Stride(), epsilon);
        }
#ifdef DEBUG
        dbg.debugPrint("layer norm:\n");
        dbg.dumpMatrix(imBuffer);
        dbg.debugPrint("qkvWeight [%d, %d]:\n", this->qkvWeight.Rows(), this->qkvWeight.Cols());
        dbg.dumpMatrix(this->qkvWeight);
#endif

        // Query, Key, Value computed together
        TimeLine t2("QKV.linear");
        if (qkvBias.Size() == 0) {
            ctx->mmHelper->compute(false, imBuffer.Rows(), qkvWeight.Cols(), imBuffer.Cols(), 1.0f, imBuffer.Data(),
                    imBuffer.Stride(), qkvWeight.Data(), qkvWeightScale.Data(), qkvWeightZero.Data(),
                    qkvWeightSum.Data(), 0.0f, qkvGroupMatMul.Data(), qkvGroupMatMul.Stride());
        } else {
            ctx->mmHelper->compute_bias(false, imBuffer.Rows(), qkvWeight.Cols(), imBuffer.Cols(), 1.0f,
                    imBuffer.Data(), imBuffer.Stride(), qkvWeight.Data(), qkvWeightScale.Data(), qkvWeightZero.Data(),
                    qkvWeightSum.Data(), 0.0f, qkvGroupMatMul.Data(), qkvGroupMatMul.Stride(), qkvBias.Data());
        }
        t2.release();

        xft::Matrix<ImT> query(qkvGroupMatMul, 0, inputBuffer.Rows(), 0, qCols);
        xft::Matrix<ImT> key(qkvGroupMatMul, 0, inputBuffer.Rows(), qCols, kvCols);
        xft::Matrix<ImT> value(qkvGroupMatMul, 0, inputBuffer.Rows(), qkCols, kvCols);

#ifdef DEBUG
        dbg.debugPrint("Q[%d,%d](%d):\n", query.Rows(), query.Cols(), query.Stride());
        dbg.dumpMatrix(query);
        dbg.debugPrint("K[%d,%d](%d):\n", key.Rows(), key.Cols(), key.Stride());
        dbg.dumpMatrix(key);
        dbg.debugPrint("V[%d,%d](%d):\n", value.Rows(), value.Cols(), value.Stride());
        dbg.dumpMatrix(value);
#endif

        // Apply post operations on query and key
        TimeLine t3("QKPO");
        int qheads = this->endQHead - this->startQHead;
        int kheads = this->endKVHead - this->startKVHead;
        int qkShape[7] = {ctx->batchSize, ctx->inputSeqLen, qheads, headSize, kheads, ctx->maxSeqLength, pastSeqLen};
        if (positionIds != nullptr) {
            qkpo.forward(query.Data(), key.Data(), query.Stride(), key.Stride(), qkShape, positionIds);
        } else if (ctx->maxPosEmbed > 0) {
            // Use the default position ids
            std::vector<int> posIds(ctx->inputSeqLen);
            if (inputSeqLen == 1) {
                posIds[0] = pastSeqLen;
            } else {
                std::iota(posIds.begin(), posIds.end(), pastSeqLen);
            }
            qkpo.forward(query.Data(), key.Data(), query.Stride(), key.Stride(), qkShape, posIds.data());
#ifdef GPU
            int64_t size = ctx->batchSize * ctx->inputSeqLen * qkvCols * sizeof(float);
            xft::memcopy(qkvMatMul.Data(), query.Data(), size, ctx->device); // error: need CPU ptr and GPU ptr
#endif
        }
        t3.release();

#ifdef DEBUG
        dbg.debugPrint("Q[%d,%d](%d) after post op:\n", query.Rows(), query.Cols(), query.Stride());
        dbg.dumpMatrix(query);
        dbg.debugPrint("K[%d,%d](%d) after post op:\n", key.Rows(), key.Cols(), key.Stride());
        dbg.dumpMatrix(key);
#endif

        // Revise attnFactor before softmax (for some models, attnFactor may be not the default value)
        // We initially introduced the code for ChatGLM, but eventually found it has no difference and was unnecessary.
        // However, we have chosen to keep it in the codebase in case it becomes useful for future models.
        if (getScalingCoeff() != 0) { ctx->attFactor = getScalingCoeff(); }

        TimeLine t4("MHA");
        if constexpr (!INPUT_AS_RESID) { // Swap inputBuffer and imBuffer
            auto tmp = imBuffer.Data();
            int rows = imBuffer.Rows(), cols = imBuffer.Cols(), stride = imBuffer.Stride();
            imBuffer.Assign(inputBuffer.Data(), inputBuffer.Rows(), inputBuffer.Cols(), inputBuffer.Stride());
            inputBuffer.Assign(tmp, rows, cols, stride);
        }

        // For multiple nodes inference, not the whole result buffer
        xft::Matrix<ImT> attnSplit(imBuffer.Data(), imBuffer.Rows(), qCols, qCols);

        if (pastSeqLen == 0) {
            if (ctx->inputSeqLen > getFlashThresh()) {
                flashAttention(ctx, query, key, value, attnSplit, presentKey, presentValue, attnMask, pastSeqLen);
            } else if constexpr (std::is_same_v<InT, bfloat16_t> && std::is_same_v<OutT, bfloat16_t>) {
                selfAttentionBF16(ctx, query, key, value, attnSplit, presentKey, presentValue);
            } else {
                fusedAttention(ctx, query, key, value, attnSplit, presentKey, presentValue, attnMask, pastSeqLen);
            }
        } else {
            fusedAttention(ctx, query, key, value, attnSplit, presentKey, presentValue, attnMask, pastSeqLen);
        }
        t4.release();

#ifdef DEBUG
        dbg.debugPrint(">>> attention_%d (softmax * value): [%d, %d] (%d)\n", ctx->splitIdx, attnSplit.Rows(),
                attnSplit.Cols(), attnSplit.Stride());
        dbg.dumpMatrix(attnSplit);
#endif

#ifdef GPU
        int64_t size = ctx->batchSize * ctx->inputSeqLen * qkvCols * sizeof(float);
        xft::memcopy(qkvMatMul.Data(), attnSplit.Data(), size, ctx->device); // error: need CPU ptr and GPU ptr
#endif

        TimeLine t5("Output");
        // Output/projection in attention, only add the input in the first split
        if (ctx->splitIdx == 0) {
            float gamma = getResidentialScale();

            // denseWithScaledSum should be enough, but as the performance of denseWithScaledSum is not verified,
            // So here still use denseWithSum
            if (gamma == 1) {
                float *pbias = attnOutputBias.Data();
                if (attnOutputBias.Size() == 0) { pbias = nullptr; }
                ctx->mmHelper->compute_residential(false, attnSplit.Rows(), attnOutputWeight.Cols(), attnSplit.Cols(),
                        1.0f, attnSplit.Data(), attnSplit.Stride(), attnOutputWeight.Data(),
                        attnOutputWeightScale.Data(), attnOutputWeightZero.Data(), attnOutputWeightSum.Data(), 0.0f,
                        outBuffer.Data(), outBuffer.Stride(), pbias, inputBuffer.Data(), inputBuffer.Stride());
            } else {
                float *pbias = attnOutputBias.Data();
                if (attnOutputBias.Size() == 0) { pbias = nullptr; }
                ctx->mmHelper->compute_resext(false, attnSplit.Rows(), attnOutputWeight.Cols(), attnSplit.Cols(), 1.0f,
                        attnSplit.Data(), attnSplit.Stride(), attnOutputWeight.Data(), attnOutputWeightScale.Data(),
                        attnOutputWeightZero.Data(), attnOutputWeightSum.Data(), 0.0f, outBuffer.Data(),
                        outBuffer.Stride(), pbias, gamma, inputBuffer.Data(), inputBuffer.Stride());
            }
        } else {
            if (attnOutputBias.Size() == 0) {
                ctx->mmHelper->compute(false, attnSplit.Rows(), attnOutputWeight.Cols(), attnSplit.Cols(), 1.0f,
                        attnSplit.Data(), attnSplit.Stride(), attnOutputWeight.Data(), attnOutputWeightScale.Data(),
                        attnOutputWeightZero.Data(), attnOutputWeightSum.Data(), 0.0f, outBuffer.Data(),
                        outBuffer.Stride());
            } else {
                ctx->mmHelper->compute_bias(false, attnSplit.Rows(), attnOutputWeight.Cols(), attnSplit.Cols(), 1.0f,
                        attnSplit.Data(), attnSplit.Stride(), attnOutputWeight.Data(), attnOutputWeightScale.Data(),
                        attnOutputWeightZero.Data(), attnOutputWeightSum.Data(), 0.0f, outBuffer.Data(),
                        outBuffer.Stride(), attnOutputBias.Data());
            }
        }
        t5.release();

#ifdef DEBUG
        dbg.debugPrint(">>> attention output/projection[%d, %d] (%d):\n", outBuffer.Rows(), outBuffer.Cols(),
                outBuffer.Stride());
        dbg.dumpMatrix(outBuffer);
#endif

        if (doLnAfter) {
            TimeLine t6("result.layer_norm");
            norm.forward(outBuffer.Data(), outBuffer.Data(), outBuffer.Rows(), outBuffer.Stride(), outBuffer.Stride());
#ifdef DEBUG
            dbg.debugPrint("LayerNorm after attention: [%d, %d] (%d)\n", outBuffer.Rows(), outBuffer.Cols(),
                    outBuffer.Stride());
            dbg.dumpMatrix(outBuffer);
#endif
        }
    }

    /**
     * Forward computing for the whole Attention layer (QKV MatMul + MHA/GQA + Output MatMul)
     */
    template <typename KVCacheT>
    void forward(DecoderContext *ctx, std::vector<xft::SequenceMeta *> &seqs, InT *input, OutT *output,
            size_t totInSeqLen, std::vector<KVCacheTensor<KVCacheT> *> &keyCaches,
            std::vector<KVCacheTensor<KVCacheT> *> &valueCaches, bool doLnBefore = true) {

        auto hiddenSize = ctx->hiddenSize;
        xft::Matrix<InT> inputBuffer(input, totInSeqLen, hiddenSize, hiddenSize);
        ImT *imBuf = (ImT *)ctx->getBuffer<ImT>("tmp", totInSeqLen * hiddenSize);
        xft::Matrix<ImT> imBuffer(imBuf, totInSeqLen, hiddenSize, hiddenSize);
        xft::Matrix<OutT> outBuffer(output, totInSeqLen, hiddenSize, hiddenSize);

        float epsilon = ctx->epsilon;
        int headSize = ctx->attHeadSize;
        auto qkvRows = totInSeqLen;
        int qCols = (this->endQHead - this->startQHead) * headSize;
        int kvCols = (this->endKVHead - this->startKVHead) * headSize;
        int qkCols = qCols + kvCols;
        int qkvCols = qkCols + kvCols;

        int qkvStride = qkvCols;
        auto &qkvMatMul = ctx->qkvMatMul;
        xft::Matrix<ImT> qkvGroupMatMul((ImT *)qkvMatMul.Data(), qkvRows, qkvCols, qkvStride);

#ifdef DEBUG
        dbg.debugPrint("---- DecoderLayer.forward ----\n");
        dbg.debugPrint("input:\n");
        dbg.dumpMatrix(inputBuffer);
#endif

        if (doLnBefore) {
            TimeLine t1("input.layer_norm");
            norm.forward(inputBuffer.Data(), imBuffer.Data(), inputBuffer.Rows(), inputBuffer.Stride(),
                    imBuffer.Stride(), epsilon);
        }
#ifdef DEBUG
        dbg.debugPrint("layer norm:\n");
        dbg.dumpMatrix(imBuffer);
        dbg.debugPrint("qkvWeight [%d, %d]:\n", this->qkvWeight.Rows(), this->qkvWeight.Cols());
        dbg.dumpMatrix(this->qkvWeight);
#endif

        // Query, Key, Value computed together
        TimeLine t2("QKV.linear");
        if (qkvBias.Size() == 0) {
            ctx->mmHelper->compute(false, imBuffer.Rows(), qkvWeight.Cols(), imBuffer.Cols(), 1.0f, imBuffer.Data(),
                    imBuffer.Stride(), qkvWeight.Data(), qkvWeightScale.Data(), qkvWeightZero.Data(),
                    qkvWeightSum.Data(), 0.0f, qkvGroupMatMul.Data(), qkvGroupMatMul.Stride());
        } else {
            ctx->mmHelper->compute_bias(false, imBuffer.Rows(), qkvWeight.Cols(), imBuffer.Cols(), 1.0f,
                    imBuffer.Data(), imBuffer.Stride(), qkvWeight.Data(), qkvWeightScale.Data(), qkvWeightZero.Data(),
                    qkvWeightSum.Data(), 0.0f, qkvGroupMatMul.Data(), qkvGroupMatMul.Stride(), qkvBias.Data());
        }
        t2.release();

        xft::Matrix<ImT> query(qkvGroupMatMul, 0, inputBuffer.Rows(), 0, qCols);
        xft::Matrix<ImT> key(qkvGroupMatMul, 0, inputBuffer.Rows(), qCols, kvCols);
        xft::Matrix<ImT> value(qkvGroupMatMul, 0, inputBuffer.Rows(), qkCols, kvCols);

#ifdef DEBUG
        dbg.debugPrint("Q[%d,%d](%d):\n", query.Rows(), query.Cols(), query.Stride());
        dbg.dumpMatrix(query);
        dbg.debugPrint("K[%d,%d](%d):\n", key.Rows(), key.Cols(), key.Stride());
        dbg.dumpMatrix(key);
        dbg.debugPrint("V[%d,%d](%d):\n", value.Rows(), value.Cols(), value.Stride());
        dbg.dumpMatrix(value);
#endif

        // Apply post operations on query and key
        TimeLine t3("QKPO");
        if (ctx->maxPosEmbed > 0) {
            int qheads = this->endQHead - this->startQHead;
            int kheads = this->endKVHead - this->startKVHead;
            int totInputSeqLen = 0;
            for (auto seq : seqs) {
                totInputSeqLen += seq->getInputSeqLen();
            }
            // Use the default position ids
            std::vector<int> posIds(totInputSeqLen);
            int loc = 0;
            for (auto seq : seqs) {
                std::iota(posIds.begin() + loc, posIds.begin() + loc + seq->getInputSeqLen(), seq->getPastSeqLen());
                loc += seq->getInputSeqLen();
            }
            qkpo.forward(query.Data(), key.Data(), totInputSeqLen, query.Stride(), key.Stride(), qheads, kheads,
                    posIds.data());
        }
        t3.release();

#ifdef DEBUG
        dbg.debugPrint("Q[%d,%d](%d) after post op:\n", query.Rows(), query.Cols(), query.Stride());
        dbg.dumpMatrix(query);
        dbg.debugPrint("K[%d,%d](%d) after post op:\n", key.Rows(), key.Cols(), key.Stride());
        dbg.dumpMatrix(key);
#endif

        // Revise attnFactor before softmax (for some models, attnFactor may be not the default value)
        // We initially introduced the code for ChatGLM, but eventually found it has no difference and was unnecessary.
        // However, we have chosen to keep it in the codebase in case it becomes useful for future models.
        if (getScalingCoeff() != 0) { ctx->attFactor = getScalingCoeff(); }

        TimeLine t4("MHA");
        if constexpr (!INPUT_AS_RESID) { // Swap inputBuffer and imBuffer
            auto tmp = imBuffer.Data();
            int rows = imBuffer.Rows(), cols = imBuffer.Cols(), stride = imBuffer.Stride();
            imBuffer.Assign(inputBuffer.Data(), inputBuffer.Rows(), inputBuffer.Cols(), inputBuffer.Stride());
            inputBuffer.Assign(tmp, rows, cols, stride);
        }

        // For multiple nodes inference, not the whole result buffer
        xft::Matrix<ImT> attnSplit(imBuffer.Data(), imBuffer.Rows(), qCols, qCols);

        if (seqs[0]->getStep() == 0) { // First token generation
            if (totInSeqLen > getFlashThresh() * seqs.size()) {
                flashAttention(ctx, query, key, value, attnSplit, keyCaches, valueCaches, seqs);
            } else if constexpr (std::is_same_v<InT, bfloat16_t> && std::is_same_v<OutT, bfloat16_t>) {
                selfAttentionBF16(ctx, query, key, value, attnSplit, keyCaches, valueCaches, seqs);
            } else {
                fusedAttention(ctx, query, key, value, attnSplit, keyCaches, valueCaches, seqs);
            }
        } else {
            fusedAttention(ctx, query, key, value, attnSplit, keyCaches, valueCaches, seqs);
        }
        t4.release();

#ifdef DEBUG
        dbg.debugPrint(">>> attention_%d (softmax * value): [%d, %d] (%d)\n", ctx->splitIdx, attnSplit.Rows(),
                attnSplit.Cols(), attnSplit.Stride());
        dbg.dumpMatrix(attnSplit);
#endif

        TimeLine t5("Output");
        // Output/projection in attention, only add the input in the first split
        if (ctx->splitIdx == 0) {
            float gamma = getResidentialScale();

            // denseWithScaledSum should be enough, but as the performance of denseWithScaledSum is not verified,
            // So here still use denseWithSum
            if (gamma == 1) {
                float *pbias = attnOutputBias.Data();
                if (attnOutputBias.Size() == 0) { pbias = nullptr; }
                ctx->mmHelper->compute_residential(false, attnSplit.Rows(), attnOutputWeight.Cols(), attnSplit.Cols(),
                        1.0f, attnSplit.Data(), attnSplit.Stride(), attnOutputWeight.Data(),
                        attnOutputWeightScale.Data(), attnOutputWeightZero.Data(), attnOutputWeightSum.Data(), 0.0f,
                        outBuffer.Data(), outBuffer.Stride(), pbias, inputBuffer.Data(), inputBuffer.Stride());
            } else {
                float *pbias = attnOutputBias.Data();
                if (attnOutputBias.Size() == 0) { pbias = nullptr; }
                ctx->mmHelper->compute_resext(false, attnSplit.Rows(), attnOutputWeight.Cols(), attnSplit.Cols(), 1.0f,
                        attnSplit.Data(), attnSplit.Stride(), attnOutputWeight.Data(), attnOutputWeightScale.Data(),
                        attnOutputWeightZero.Data(), attnOutputWeightSum.Data(), 0.0f, outBuffer.Data(),
                        outBuffer.Stride(), pbias, gamma, inputBuffer.Data(), inputBuffer.Stride());
            }
        } else {
            if (attnOutputBias.Size() == 0) {
                ctx->mmHelper->compute(false, attnSplit.Rows(), attnOutputWeight.Cols(), attnSplit.Cols(), 1.0f,
                        attnSplit.Data(), attnSplit.Stride(), attnOutputWeight.Data(), attnOutputWeightScale.Data(),
                        attnOutputWeightZero.Data(), attnOutputWeightSum.Data(), 0.0f, outBuffer.Data(),
                        outBuffer.Stride());
            } else {
                ctx->mmHelper->compute_bias(false, attnSplit.Rows(), attnOutputWeight.Cols(), attnSplit.Cols(), 1.0f,
                        attnSplit.Data(), attnSplit.Stride(), attnOutputWeight.Data(), attnOutputWeightScale.Data(),
                        attnOutputWeightZero.Data(), attnOutputWeightSum.Data(), 0.0f, outBuffer.Data(),
                        outBuffer.Stride(), attnOutputBias.Data());
            }
        }
        t5.release();

#ifdef DEBUG
        dbg.debugPrint(">>> attention output/projection[%d, %d] (%d):\n", outBuffer.Rows(), outBuffer.Cols(),
                outBuffer.Stride());
        dbg.dumpMatrix(outBuffer);
#endif

        if (!doLnBefore) {
            TimeLine t6("result.layer_norm");
            norm->forward(outBuffer.Data(), outBuffer.Data(), outBuffer.Rows(), outBuffer.Stride(), outBuffer.Stride());
#ifdef DEBUG
            dbg.debugPrint("LayerNorm after attention: [%d, %d] (%d)\n", outBuffer.Rows(), outBuffer.Cols(),
                    outBuffer.Stride());
            dbg.dumpMatrix(outBuffer);
#endif
        }
    }

protected:
    template <typename KVCacheT>
    void selfAttentionBF16(DecoderContext *ctx, xft::Matrix<bfloat16_t> &query, xft::Matrix<bfloat16_t> &key,
            xft::Matrix<bfloat16_t> &value, xft::Matrix<bfloat16_t> &result, KVCacheTensor<KVCacheT> &presentKey,
            KVCacheTensor<KVCacheT> &presentValue) {
        int responsibleQHeads = this->endQHead - this->startQHead;
        int responsibleKVHeads = this->endKVHead - this->startKVHead;

        int tokenSizes[ctx->batchSize];
        for (int i = 0; i < ctx->batchSize; ++i) {
            tokenSizes[i] = ctx->inputSeqLen;
        }

        xft::selfAttention(
                result.Data(), query.Data(), key.Data(), value.Data(), responsibleQHeads, responsibleKVHeads,
                ctx->attHeadSize, result.Stride(), query.Stride(), key.Stride(), ctx->batchSize, tokenSizes,
                ctx->attFactor, alibiSlopes, ctx->numThreads,
                [&](int b, int headIdx, int seqIdx) { return presentKey.getSequence(seqIdx, b, headIdx); },
                [&](int b, int headIdx, int seqIdx) { return presentValue.getSequence(seqIdx, b, headIdx); });
    }

    template <typename KVCacheT>
    void selfAttentionBF16(DecoderContext *ctx, xft::Matrix<bfloat16_t> &query, xft::Matrix<bfloat16_t> &key,
            xft::Matrix<bfloat16_t> &value, xft::Matrix<bfloat16_t> &result,
            std::vector<KVCacheTensor<KVCacheT> *> &keyCaches, std::vector<KVCacheTensor<KVCacheT> *> &valueCaches,
            std::vector<xft::SequenceMeta *> &seqs) {
        int responsibleQHeads = this->endQHead - this->startQHead;
        int responsibleKVHeads = this->endKVHead - this->startKVHead;

        int batchSize = seqs.size();
        int tokenSizes[batchSize];
        for (int i = 0; i < batchSize; ++i) {
            tokenSizes[i] = seqs[i]->getInputSeqLen();
        }

        xft::selfAttention(
                result.Data(), query.Data(), key.Data(), value.Data(), responsibleQHeads, responsibleKVHeads,
                ctx->attHeadSize, result.Stride(), query.Stride(), key.Stride(), batchSize, tokenSizes, ctx->attFactor,
                alibiSlopes, ctx->numThreads,
                [&](int b, int headIdx, int seqIdx) { return keyCaches[b]->getSequence(seqIdx, 0, headIdx); },
                [&](int b, int headIdx, int seqIdx) { return valueCaches[b]->getSequence(seqIdx, 0, headIdx); });
    }

    template <typename T, typename KVCacheT>
    void fusedAttention(DecoderContext *ctx, xft::Matrix<T> &query, xft::Matrix<T> &key, xft::Matrix<T> &value,
            xft::Matrix<T> &result, std::vector<KVCacheTensor<KVCacheT> *> &keyCaches,
            std::vector<KVCacheTensor<KVCacheT> *> &valueCaches, std::vector<xft::SequenceMeta *> &seqs) {
        int responsibleQHeads = this->endQHead - this->startQHead;
        int responsibleKVHeads = this->endKVHead - this->startKVHead;

        int batchSize = seqs.size();

        // TODO: move to AttentionBlock
        int inputSeqLens[batchSize];
        int pastSeqLens[batchSize];
        for (int i = 0; i < batchSize; ++i) {
            inputSeqLens[i] = seqs[i]->getInputSeqLen();
            pastSeqLens[i] = seqs[i]->getPastSeqLen();
        }

        // TODO: non-causal case handle
        xft::crossAttnByHead<T, KVCacheT>(
                result.Data(), query.Data(), key.Data(), value.Data(), responsibleQHeads, responsibleKVHeads,
                ctx->attHeadSize, result.Stride(), query.Stride(), key.Stride(), batchSize, inputSeqLens, pastSeqLens,
                true, ctx->attFactor, alibiSlopes, ctx->numThreads,
                [&](int b, int headIdx) { return keyCaches[b]->getHead(0, headIdx); },
                [&](int b, int headIdx) { return valueCaches[b]->getHead(0, headIdx); });
    }

    int getMBlockSize(int inputSeqLen, int headSize, int minVal = 6) {
        // Special case
        if (inputSeqLen == 1) { return 1; }

        const int l2CacheSize = 2 * 1024 * 1024; // TODO: get it dynamically
        const int qkvSize = inputSeqLen * headSize;
        const int scoreSize = inputSeqLen * inputSeqLen;

        // As we do the split along M dimension, so to make sure:
        // All data visited in BMM1 (Q * K -> Score) and BMM2 (Score * V -> output) are in L2
        // (qSize / splits) + kSize + (scoreSize / splits) + vSize + (outSize / splits) <= cacheSize
        int capacity = l2CacheSize / sizeof(ImT);
        int splits = 1;
        if (capacity <= 2 * qkvSize) { // Always cannot cache accessed data
            splits = 1;
        } else {
            splits = std::ceil(1.0f * (2 * qkvSize + scoreSize) / (capacity - 2 * qkvSize));
        }
        if (splits <= 0) { splits = 1; }
        int mBlockSize = (inputSeqLen + splits - 1) / splits;
        if (mBlockSize <= 0) {
            mBlockSize = inputSeqLen > minVal ? minVal : inputSeqLen;
        } else if (mBlockSize > inputSeqLen) {
            mBlockSize = inputSeqLen;
        }

        return mBlockSize;
    }

    // Copy all keys and values to KV cache
    template <typename KVCacheT>
    void copyKVCache(DecoderContext *ctx, xft::Matrix<ImT> &key, xft::Matrix<ImT> &value,
            KVCacheTensor<KVCacheT> &presentKey, KVCacheTensor<KVCacheT> &presentValue, int pastSeqLen) {
        int batchSize = ctx->batchSize;
        int headSize = ctx->attHeadSize;

#pragma omp parallel for collapse(3)
        for (int b = 0; b < batchSize; ++b) {
            for (int h = 0; h < (this->endKVHead - this->startKVHead); ++h) {
                // Copy current key/value to cached keys/values
                // Re-layout is needed: (bs, seq=1, hidden_size) -> (seq=1, bs, hidden_size)
                // Be noted: for group attention, the key/value is less than query
                for (int seq = 0; seq < ctx->inputSeqLen; ++seq) {
                    auto srcK = key.Row(b * ctx->inputSeqLen + seq) + h * headSize;
                    auto dstK = presentKey.getSequence(pastSeqLen + seq, b, h);

                    auto srcV = value.Row(b * ctx->inputSeqLen + seq) + h * headSize;
                    auto dstV = presentValue.getSequence(pastSeqLen + seq, b, h);

                    xft::storeKVCache(dstK, srcK, headSize);
                    xft::storeKVCache(dstV, srcV, headSize);
                }
            }
        }
    }

    template <typename KVCacheT>
    void copyKVCache(DecoderContext *ctx, xft::Matrix<ImT> &key, xft::Matrix<ImT> &value,
            std::vector<KVCacheTensor<KVCacheT> *> &keyCaches, std::vector<KVCacheTensor<KVCacheT> *> &valueCaches,
            std::vector<xft::SequenceMeta *> &seqs) {
        int batchSize = seqs.size();
        int headSize = ctx->attHeadSize;

        int maxSeqLen = 0;
        int inputSeqLens[batchSize], pastSeqLens[batchSize], seqStartLoc[batchSize + 1];
        seqStartLoc[0] = 0;
        for (int i = 0; i < batchSize; ++i) {
            inputSeqLens[i] = seqs[i]->getInputSeqLen();
            pastSeqLens[i] = seqs[i]->getPastSeqLen();
            seqStartLoc[i + 1] = seqStartLoc[i] + inputSeqLens[i];
            maxSeqLen = std::max(maxSeqLen, inputSeqLens[i]);
        }

#pragma omp parallel for collapse(3)
        for (int b = 0; b < batchSize; ++b) {
            for (int h = 0; h < (this->endKVHead - this->startKVHead); ++h) {
                // Copy current key/value to cached keys/values
                // Re-layout is needed: (bs, seq=1, hidden_size) -> (seq=1, bs, hidden_size)
                // Be noted: for group attention, the key/value is less than query
                for (int seq = 0; seq < maxSeqLen; ++seq) {
                    if (seq >= inputSeqLens[b]) continue;
                    auto srcK = key.Row(seqStartLoc[b] + seq) + h * headSize;
                    auto dstK = keyCaches[b]->getSequence(pastSeqLens[b] + seq, 0, h);

                    auto srcV = value.Row(seqStartLoc[b] + seq) + h * headSize;
                    auto dstV = valueCaches[b]->getSequence(pastSeqLens[b] + seq, 0, h);

                    xft::storeKVCache(dstK, srcK, headSize);
                    xft::storeKVCache(dstV, srcV, headSize);
                }
            }
        }
    }

    // Copy one head from key or value to K cache or V cache
    // bdx: batch index; hdx: head index
    template <typename KVCacheT>
    void copyKVCache(DecoderContext *ctx, xft::Matrix<ImT> &kv, KVCacheTensor<KVCacheT> &presentKV, int pastSeqLen,
            int bdx, int hdx) {
        for (int seq = 0; seq < ctx->inputSeqLen; ++seq) {
            auto src = kv.Row(bdx * ctx->inputSeqLen + seq) + hdx * ctx->attHeadSize;
            auto dst = presentKV.getSequence(pastSeqLen + seq, bdx, hdx);
            xft::storeKVCache(dst, src, ctx->attHeadSize);
        }
    }

    // query: M * headSize, key: N * headSize, score: M * N
    // ldq: leading dimension of query; lds: LD of score
    template <typename T1, typename T2, typename T3>
    void gemm1(T1 *query, const std::tuple<T2 *, int, float *> &keyMat, T3 *score, int M, int N, int headSize, int ldq,
            int lds) {
        auto A = query;
        auto B = std::get<0>(keyMat);
        auto C = score;
        const int K = headSize;
        const int ldb = std::get<1>(keyMat);
        const float *scale = std::get<2>(keyMat);
        if constexpr (std::is_same_v<T2, int8_t>) {
            small_gemm_transb(A, B, scale, C, M, N, K, ldq, ldb, lds);
        } else {
            small_gemm_transb(A, B, C, M, N, K, ldq, ldb, lds);
        }
    }

    // Softmax between 2 BMM
    template <typename T1, typename T2>
    void softmax(DecoderContext *ctx, T1 *score, const T2 *mask, int rows, int cols, int lds, int startSeq) {
        const int keyLen = cols;
        for (int seq = 0; seq < rows; ++seq) {
            DecoderUtil::computeSoftmax(score + seq * lds, mask + (seq + startSeq) * keyLen, keyLen, ctx->attFactor);
        }
    }

    // score: M * K(keyLen), value: K * headSize, output: M * headSize
    template <typename T1, typename T2, typename T3>
    void gemm2(T1 *score, const std::tuple<T2 *, int, float *> &valueMat, T3 *output, int M, int headSize, int K,
            int lds, int ldo) {
        auto A = score;
        T2 *B = std::get<0>(valueMat);
        auto C = output;
        const int N = headSize;
        const int ldv = std::get<1>(valueMat);
        if constexpr (std::is_same_v<T2, int8_t>) {
            xft::small_gemm(A, B, std::get<2>(valueMat), C, M, N, K, lds, ldv, ldo);
        } else {
            xft::small_gemm(A, B, C, M, N, K, lds, ldv, ldo);
        }
    }

    // Note: the result here is still the intermediate result from the whole attention scope
    template <typename KVCacheT>
    void fusedAttention(DecoderContext *ctx, xft::Matrix<ImT> &query, xft::Matrix<ImT> &key, xft::Matrix<ImT> &value,
            xft::Matrix<ImT> &result, KVCacheTensor<KVCacheT> &presentKey, KVCacheTensor<KVCacheT> &presentValue,
            const float *attnMask, int pastSeqLen) {
        // How many heads this task should do
        int responsibleHeads = this->endQHead - this->startQHead;
        int batchSize = ctx->batchSize;
        int headSize = ctx->attHeadSize;
        int groupNum = ctx->attHeadNum / ctx->kvHeadNum;

        // If M_dimension/input_seq_len is big (1K, 2K, etc), need to split it to make sure the intermediate result in cache
        // to make sure it works better (the logic here is trying to make sure each head of BMM result [seq * seq] in cache)
        // WARN: reserve field in context is used to make it effective for all layers, do not change it in other places
        int &mBlockSize = ctx->reserved1;
        if (layerId % (ctx->layers / ctx->ppSize) == 0) {
            if (pastSeqLen == 0) {
                mBlockSize = getMBlockSize(ctx->inputSeqLen, ctx->attHeadSize);
            }
            // When pastSeqLen > 0, whether for generation or verification, input seq length is small
            else {
                mBlockSize = ctx->inputSeqLen;
            }
        }

        // If total tasks are too small (compared to total thread number), need to shard the head
        bool shardHead = (ctx->inputSeqLen == 1) && (ctx->numThreads >= batchSize * responsibleHeads * 2);

        // Need to copy current key/values to cache seperately if:
        // (1) For group attention (#kvHeads != #qHeads)
        // (2) When M dimension is split, multiple tasks per copy, so do copy seperately
        // (3) When head is sharded, also multiple tasks per copy
        bool kvCopied = false;
        if (ctx->kvHeadNum < ctx->attHeadNum || mBlockSize != ctx->inputSeqLen || shardHead) {
            copyKVCache(ctx, key, value, presentKey, presentValue, pastSeqLen);
            kvCopied = true;
        }

        if (!shardHead) {
            return slimAttention(ctx, query, key, value, result, presentKey, presentValue, attnMask, pastSeqLen,
                    mBlockSize, kvCopied);
        } else { // Seperate impl. when head is sharded
            return crossAttnShardHead(ctx, query, key, value, result, presentKey, presentValue, attnMask, pastSeqLen);
        }
    }

    template <typename KVCacheT>
    void slimAttention(DecoderContext *ctx, xft::Matrix<ImT> &query, xft::Matrix<ImT> &key, xft::Matrix<ImT> &value,
            xft::Matrix<ImT> &result, KVCacheTensor<KVCacheT> &presentKey, KVCacheTensor<KVCacheT> &presentValue,
            const float *attnMask, int pastSeqLen, int mBlockSize, bool kvCopied) {
        // How many heads this task should do
        int responsibleHeads = this->endQHead - this->startQHead;
        int batchSize = ctx->batchSize;
        int headSize = ctx->attHeadSize;
        int groupNum = ctx->attHeadNum / ctx->kvHeadNum;

        // How many blocks in M dimension
        int mBlockNum = (ctx->inputSeqLen + mBlockSize - 1) / mBlockSize;

        // To get score buffer according to openmp thread num
        int scoreStride = pastSeqLen > 0 ? (pastSeqLen + ctx->inputSeqLen + 15) / 16 * 16 : ctx->inputSeqLen;
        auto bufSizeRequired = ctx->numThreads * mBlockSize * scoreStride;
        float *scoreBuf = (float *)SimpleMemPool::instance().getBuffer("scoreBuf", sizeof(float) * bufSizeRequired);

#pragma omp parallel for collapse(3)
        for (int b = 0; b < batchSize; ++b) {
            for (int i = 0; i < responsibleHeads; ++i) {
                for (int mb = 0; mb < mBlockNum; ++mb) {
                    const int startSeq = mb * mBlockSize;
                    const int endSeq
                            = startSeq + mBlockSize < ctx->inputSeqLen ? startSeq + mBlockSize : ctx->inputSeqLen;

                    // Copy current key to cached keys
                    if (!kvCopied) { copyKVCache(ctx, key, presentKey, pastSeqLen, b, i); }

                    // Q * K
                    auto keyMatInfo = presentKey.getHead(b, i / groupNum);
                    int m = endSeq - startSeq;
                    int k = ctx->attHeadSize;
                    int n = pastSeqLen + ctx->inputSeqLen;
                    int lda = query.Stride();
                    int ldb = std::get<1>(keyMatInfo);
                    int ldc = scoreStride;
                    auto A = query.Row(b * ctx->inputSeqLen + startSeq) + i * ctx->attHeadSize; // updated
                    auto B = std::get<0>(keyMatInfo);
                    auto C = scoreBuf + omp_get_thread_num() * mBlockSize * scoreStride;

                    const int queryLen = ctx->inputSeqLen;
                    const int keyLen = pastSeqLen + ctx->inputSeqLen;

                    this->gemm1(A, keyMatInfo, C, m, n, headSize, lda, ldc);

#ifdef DEBUG
                    if (b == 0 && i == 0) {
                        dbg.debugPrint("Q * K, first head:\n");
                        auto p = scoreBuf;
                        dbg.debugPrint("%f, %f, %f ... %f %f %f\n", p[0] * ctx->attFactor, p[1] * ctx->attFactor,
                                p[2] * ctx->attFactor, p[n - 3] * ctx->attFactor, p[n - 2] * ctx->attFactor,
                                p[n - 1] * ctx->attFactor);
                    }
#endif

                    // Softmax(Q * K)
                    this->softmax(ctx, C, getMask(attnMask, b, i, queryLen, keyLen), m, n, ldc, startSeq);

#ifdef DEBUG
                    if (b == 0 && i == 0) {
                        dbg.debugPrint("Softmax(Q * K), first head:\n");
                        auto p = scoreBuf;
                        dbg.debugPrint("%f, %f, %f ... %f %f %f\n", p[0], p[1], p[2], p[keyLen - 3], p[keyLen - 2],
                                p[keyLen - 1]);
                    }
#endif

                    // Copy current value to cached values
                    // Re-layout is needed: (bs, seq, hidden_size) -> (seq, bs, hidden_size)
                    if (!kvCopied) { copyKVCache(ctx, value, presentValue, pastSeqLen, b, i); }

                    // Softmax * V
                    auto valueMat = presentValue.getHead(b, i / groupNum);
                    auto output = result.Row(b * ctx->inputSeqLen + startSeq) + i * ctx->attHeadSize;
                    this->gemm2(C, valueMat, output, m, headSize, keyLen, scoreStride, result.Stride());

#ifdef DEBUG
                    if (b == 0 && i == 0) {
                        dbg.debugPrint("Softmax(Q * K) * V, first head:\n");
                        auto p = output;
                        dbg.debugPrint("%f, %f, %f ... %f %f %f\n", p[0], p[1], p[2], p[ctx->attHeadSize - 3],
                                p[ctx->attHeadSize - 2], p[ctx->attHeadSize - 1]);
                    }
#endif
                } // end for mb
            } // end for i
        } // end for b
    }

    // When #heads is very few, need to shard each head to use more resources
    template <typename KVCacheT>
    void crossAttnShardHead(DecoderContext *ctx, xft::Matrix<ImT> &query, xft::Matrix<ImT> &key,
            xft::Matrix<ImT> &value, xft::Matrix<ImT> &result, KVCacheTensor<KVCacheT> &presentKey,
            KVCacheTensor<KVCacheT> &presentValue, const float *attnMask, int pastSeqLen) {
        const int responsibleHeads = this->endQHead - this->startQHead;
        const int batchSize = ctx->batchSize;
        const int presentSeqLen = pastSeqLen + ctx->inputSeqLen;
        const int groupNum = ctx->attHeadNum / ctx->kvHeadNum;

        xft::crossAttnShardedHead<ImT, KVCacheT>(
                result.Data(), query.Data(), ctx->inputSeqLen, presentSeqLen, responsibleHeads, ctx->attHeadSize,
                result.Stride(), query.Stride(), batchSize, ctx->attFactor, ctx->numThreads,
                [&](int b, int qHeadIdx) { return presentKey.getHead(b, qHeadIdx / groupNum); },
                [&](int b, int qHeadIdx) { return presentValue.getHead(b, qHeadIdx / groupNum); },
                [&](int b, int qHeadIdx, int srcLen, int tgtLen) {
                    return getMask(attnMask, b, qHeadIdx, srcLen, tgtLen);
                });
    }

    template <typename KVCacheT>
    void flashAttention(DecoderContext *ctx, xft::Matrix<ImT> &query, xft::Matrix<ImT> &key, xft::Matrix<ImT> &value,
            xft::Matrix<ImT> &result, KVCacheTensor<KVCacheT> &presentKey, KVCacheTensor<KVCacheT> &presentValue,
            const float *attnMask, int pastSeqLen) {
#if defined(AVX512_BF16_WEIGHT_ONLY_BF16)
        using AttnT = bfloat16_t;
#else
        using AttnT = float;
#endif
        // How many heads this task should do
        int batchSize = ctx->batchSize;
        int respQHeads = this->endQHead - this->startQHead;
        int respKVHeads = this->endKVHead - this->startKVHead;
        int headSize = ctx->attHeadSize;
        int qCols = respQHeads * headSize;
        int kvCols = respKVHeads * headSize;
        int qkvCols = qCols + kvCols * 2;
        float scale = ctx->attFactor;

        int totalTokenSize = 0;
        int inputSeqLens[batchSize], pastSeqLens[batchSize];
        for (int i = 0; i < batchSize; ++i) {
            inputSeqLens[i] = ctx->inputSeqLen;
            pastSeqLens[i] = pastSeqLen;
            totalTokenSize += inputSeqLens[i];
        }

        // TODO: kv dtype conversion for prefixSharing
        AttnT *k, *v;
        int kvStride;
        // convert to AttnT forcely for accelerating purpose
        if constexpr (!std::is_same_v<AttnT, ImT>) {
            kvStride = kvCols * 2;
            AttnT *kvBuf = (AttnT *)SimpleMemPool::instance().getBuffer(
                    "flashKVBuf", totalTokenSize * kvStride * sizeof(AttnT));
#pragma omp parallel for collapse(2)
            for (uint64_t seq = 0; seq < totalTokenSize; ++seq)
                for (uint64_t i = 0; i < kvCols * 2; i += headSize) {
                    const ImT *srcPtr = key.Data() + seq * qkvCols + i;
                    AttnT *dstPtr = kvBuf + seq * kvStride + i;
                    if constexpr (std::is_same_v<AttnT, bfloat16_t> && std::is_same_v<ImT, float>) {
                        bfloat16_t::cvt_float_to_bfloat16(srcPtr, dstPtr, headSize);
                    } else if constexpr (std::is_same_v<AttnT, float> && std::is_same_v<ImT, bfloat16_t>) {
                        bfloat16_t::cvt_bfloat16_to_float(srcPtr, dstPtr, headSize);
                    } else {
                        printf("Not supported Type in Flash Attention yet\n");
                        exit(-1);
                    }
                }

            k = kvBuf;
            v = kvBuf + kvCols;
        } else {
            kvStride = qkvCols;
            k = key.Data();
            v = value.Data();
        }

        // [batch, src, head, headsize]
        xft::selfScaledDpAttention<ImT, AttnT>(result.Data(), query.Data(), k, v, respQHeads, respKVHeads, headSize,
                result.Stride(), query.Stride(), kvStride, batchSize, inputSeqLens, pastSeqLens, true, alibiSlopes,
                attnMask, scale, ctx->numThreads);

        // copy current key/values to cache
        copyKVCache(ctx, key, value, presentKey, presentValue, pastSeqLen);
    }

    template <typename KVCacheT>
    void flashAttention(DecoderContext *ctx, xft::Matrix<ImT> &query, xft::Matrix<ImT> &key, xft::Matrix<ImT> &value,
            xft::Matrix<ImT> &result, std::vector<KVCacheTensor<KVCacheT> *> &keyCaches,
            std::vector<KVCacheTensor<KVCacheT> *> &valueCaches, std::vector<xft::SequenceMeta *> &seqs) {
#if defined(AVX512_BF16_WEIGHT_ONLY_BF16)
        using AttnT = bfloat16_t;
#else
        using AttnT = float;
#endif
        // How many heads this task should do
        int batchSize = seqs.size();
        int respQHeads = this->endQHead - this->startQHead;
        int respKVHeads = this->endKVHead - this->startKVHead;
        int headSize = ctx->attHeadSize;
        int qCols = respQHeads * headSize;
        int kvCols = respKVHeads * headSize;
        int qkvCols = qCols + kvCols * 2;
        float scale = ctx->attFactor;

        int totalTokenSize = 0;
        int inputSeqLens[batchSize], pastSeqLens[batchSize];
        for (int i = 0; i < batchSize; ++i) {
            inputSeqLens[i] = seqs[i]->getInputSeqLen();
            pastSeqLens[i] = seqs[i]->getPastSeqLen();
            totalTokenSize += inputSeqLens[i];
        }

        // TODO: kv dtype conversion for prefixSharing
        AttnT *k, *v;
        int kvStride;
        // convert to AttnT forcely for accelerating purpose
        if constexpr (!std::is_same_v<AttnT, ImT>) {
            kvStride = kvCols * 2;
            AttnT *kvBuf = (AttnT *)SimpleMemPool::instance().getBuffer(
                    "flashKVBuf", totalTokenSize * kvStride * sizeof(AttnT));
#pragma omp parallel for collapse(2)
            for (uint64_t seq = 0; seq < totalTokenSize; ++seq)
                for (uint64_t i = 0; i < kvCols * 2; i += headSize) {
                    const ImT *srcPtr = key.Data() + seq * qkvCols + i;
                    AttnT *dstPtr = kvBuf + seq * kvStride + i;
                    if constexpr (std::is_same_v<AttnT, bfloat16_t> && std::is_same_v<ImT, float>) {
                        bfloat16_t::cvt_float_to_bfloat16(srcPtr, dstPtr, headSize);
                    } else if constexpr (std::is_same_v<AttnT, float> && std::is_same_v<ImT, bfloat16_t>) {
                        bfloat16_t::cvt_bfloat16_to_float(srcPtr, dstPtr, headSize);
                    } else {
                        printf("Not supported Type in Flash Attention yet\n");
                        exit(-1);
                    }
                }

            k = kvBuf;
            v = kvBuf + kvCols;
        } else {
            kvStride = qkvCols;
            k = key.Data();
            v = value.Data();
        }

        // [batch, src, head, headsize]
        xft::selfScaledDpAttention<ImT, AttnT>(result.Data(), query.Data(), k, v, respQHeads, respKVHeads, headSize,
                result.Stride(), query.Stride(), kvStride, batchSize, inputSeqLens, pastSeqLens, true, alibiSlopes,
                nullptr, scale, ctx->numThreads);

        // copy current key/values to cache
        copyKVCache(ctx, key, value, keyCaches, valueCaches, seqs);
    }

private:
    std::pair<int, int> getTaskRange(int N, int splits, int splitIdx) {
        int startId, endId;

        if (N % splits == 0) {
            int tasksPerSplit = N / splits;
            startId = splitIdx * tasksPerSplit;
            endId = startId + tasksPerSplit;
        } else {
            int baseTasksPerSplit = N / splits;
            int remainingTasks = N % splits;

            // Each split has (baseTasksPerSplit + 1) tasks
            if (splitIdx < remainingTasks) {
                int tasksPerSplit = baseTasksPerSplit + 1;
                startId = splitIdx * tasksPerSplit;
                endId = startId + tasksPerSplit;
            }
            // Each split has 'baseTasksPerSplit' tasks
            else {
                int taskOffset = (baseTasksPerSplit + 1) * remainingTasks;
                startId = taskOffset + (splitIdx - remainingTasks) * baseTasksPerSplit;
                endId = startId + baseTasksPerSplit;
            }
        }

        return std::make_pair(startId, endId);
    }

protected:
    virtual float getResidentialScale() {
        return 1; // directly add the residential
    }

    // Used in computeSoftmax
    virtual float getScalingCoeff() {
        return 0; // 0 means using the default value
    }

    virtual const float *getMask(const float *attnMask, int bId, int hId, int srcLen, int tgtLen) {
        // Would mask be different for each sample in one batch?
        return attnMask + bId * srcLen * tgtLen;
    }

    // query, key, value weighs
    xft::Matrix<WeiT> qkvWeight;
    xft::Vector<float> qkvWeightScale; // if weight is int8
    xft::Vector<float> qkvWeightZero; // if weight is int8
    xft::Vector<float> qkvWeightSum; // if weight is int8
    // query, key, value bias
    xft::Vector<float> qkvBias;

    xft::Matrix<WeiT> attnOutputWeight;
    xft::Vector<float> attnOutputWeightScale; // if weight is int8
    xft::Vector<float> attnOutputWeightZero; // if weight is int8
    xft::Vector<float> attnOutputWeightSum; // if weight is int8
    xft::Vector<float> attnOutputBias;

    // Query/Key post op
    QKPO_CLS qkpo;

    // layerNorm param
    NORM_CLS *norm;
    int layerId;

    // Alibi Slopes
    float *alibiSlopes;

    // The responsible head in the global view
    // If in single instance, startQHead=startKVHead=0, and endQHead-startQHead=qHeadNum
    int startQHead;
    int endQHead;
    int startKVHead;
    int endKVHead;
#ifdef DEBUG
    Debugger dbg;
#endif
};<|MERGE_RESOLUTION|>--- conflicted
+++ resolved
@@ -25,12 +25,9 @@
 #include "gemm_kernel_ext.h"
 #include "kvcache_tensor.h"
 #include "matmul_helper.h"
-<<<<<<< HEAD
 #include "rms_norm.h"
 #include "rotary_embedding.h"
-=======
 #include "sequence.h"
->>>>>>> ca7f6ddd
 #include "simple_mem_pool.h"
 #include "transformer_ctx.h"
 #include "transformer_util.h"
@@ -181,11 +178,7 @@
 
         // Weights for attention output
         // Horizontally split the weight, as the source (PyTorch weight) is transposed, thus looks like vertically
-<<<<<<< HEAD
-        hpj::Matrix<WeiT> convertedOutWeight;
-=======
-        xft::Matrix<WeiT> convertedWeight;
->>>>>>> ca7f6ddd
+        xft::Matrix<WeiT> convertedOutWeight;
         ctx->mmHelper->convertWeight(trans, ctx->attHeadNum * ctx->attHeadSize, hiddenSize, attnOutWeight, attnOutScale,
                 attnOutZero, this->startQHead * headSize, qResponsibleCols, false, convertedOutWeight,
                 attnOutputWeightScale, attnOutputWeightZero, attnOutputWeightSum, true);
@@ -224,11 +217,7 @@
         }
 
         // LayerNorm
-<<<<<<< HEAD
-        this->norm->setWeight(gamma1, beta1, hiddenSize);
-=======
-        if (doLNorm) this->norm.setWeight(gamma1, beta1, hiddenSize);
->>>>>>> ca7f6ddd
+        if (doLNorm) this->norm->setWeight(gamma1, beta1, hiddenSize);
     }
 
 #ifdef DEBUG
