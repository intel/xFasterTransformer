--- conflicted
+++ resolved
@@ -16,15 +16,9 @@
 
 #include "qwen.h"
 
-<<<<<<< HEAD
 template <typename WeiT, typename KVCacheT>
-Qwen<WeiT, KVCacheT>::Qwen(const std::string &modelPath)
+QwenLLM<WeiT, KVCacheT>::QwenLLM(const std::string &modelPath)
     : CommonDecoder<QwenAttention<WeiT, QwenRotaryEmbedding, RmsNorm>, LlamaMLP<WeiT>, KVCacheT>(modelPath, "qwen") {
-=======
-template <typename WeiT>
-QwenLLM<WeiT>::QwenLLM(const std::string &modelPath)
-    : CommonDecoder<QwenAttention<WeiT, QwenRotaryEmbedding, RmsNorm>, LlamaMLP<WeiT>, float>(modelPath, "qwen") {
->>>>>>> d37178de
     // Context
     DecoderContext *ctx = this->getContext();
 
@@ -36,33 +30,18 @@
     setFinalLnWeight(modelPath);
 }
 
-<<<<<<< HEAD
 template <typename WeiT, typename KVCacheT>
-Qwen<WeiT, KVCacheT>::~Qwen() {
+QwenLLM<WeiT, KVCacheT>::~QwenLLM() {
     delete embedding;
 }
 
 template <typename WeiT, typename KVCacheT>
-void Qwen<WeiT, KVCacheT>::setEmbeddingWeights(const std::string &modelPath) {
+void QwenLLM<WeiT, KVCacheT>::setEmbeddingWeights(const std::string &modelPath) {
     embedding->setWeights(modelPath + "/model.wte.bin");
 }
 
 template <typename WeiT, typename KVCacheT>
-void Qwen<WeiT, KVCacheT>::setFinalLnWeight(const std::string &modelPath) {
-=======
-template <typename WeiT>
-QwenLLM<WeiT>::~QwenLLM() {
-    delete embedding;
-}
-
-template <typename WeiT>
-void QwenLLM<WeiT>::setEmbeddingWeights(const std::string &modelPath) {
-    embedding->setWeights(modelPath + "/model.wte.bin");
-}
-
-template <typename WeiT>
-void QwenLLM<WeiT>::setFinalLnWeight(const std::string &modelPath) {
->>>>>>> d37178de
+void QwenLLM<WeiT, KVCacheT>::setFinalLnWeight(const std::string &modelPath) {
     finalLN.setWeight(modelPath + "/model.final_layernorm.weight.bin", "", embedding->getHiddenSize());
 }
 
@@ -87,13 +66,8 @@
 //             expanded_attn_mask if combined_attention_mask is None else expanded_attn_mask + combined_attention_mask
 //         )
 //     return combined_attention_mask
-<<<<<<< HEAD
 template <typename WeiT, typename KVCacheT>
-void Qwen<WeiT, KVCacheT>::prepareAttnMask(int *ids, int step) {
-=======
-template <typename WeiT>
-void QwenLLM<WeiT>::prepareAttnMask(int *ids, int step) {
->>>>>>> d37178de
+void QwenLLM<WeiT, KVCacheT>::prepareAttnMask(int *ids, int step) {
     DecoderContext *ctx = this->getContext();
     int seqLen = ctx->inputSeqLen;
 
@@ -126,22 +100,12 @@
     }
 }
 
-<<<<<<< HEAD
 template <typename WeiT, typename KVCacheT>
-void Qwen<WeiT, KVCacheT>::embeddingForward(int *ids, float *output, int batchSize, int seqLen) {
+void QwenLLM<WeiT, KVCacheT>::embeddingForward(int *ids, float *output, int batchSize, int seqLen) {
     embedding->forward(ids, output, batchSize, seqLen);
 }
 
 template <typename WeiT, typename KVCacheT>
-void Qwen<WeiT, KVCacheT>::lastLayerNormForward(float *input, float *output, int rows) {
-=======
-template <typename WeiT>
-void QwenLLM<WeiT>::embeddingForward(int *ids, float *output, int batchSize, int seqLen) {
-    embedding->forward(ids, output, batchSize, seqLen);
-}
-
-template <typename WeiT>
-void QwenLLM<WeiT>::lastLayerNormForward(float *input, float *output, int rows) {
->>>>>>> d37178de
+void QwenLLM<WeiT, KVCacheT>::lastLayerNormForward(float *input, float *output, int rows) {
     finalLN.forward(input, output, rows);
 }
