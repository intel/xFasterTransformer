// Copyright (c) 2023 Intel Corporation
//
// Licensed under the Apache License, Version 2.0 (the "License");
// you may not use this file except in compliance with the License.
// You may obtain a copy of the License at
//
//    http://www.apache.org/licenses/LICENSE-2.0
//
// Unless required by applicable law or agreed to in writing, software
// distributed under the License is distributed on an "AS IS" BASIS,
// WITHOUT WARRANTIES OR CONDITIONS OF ANY KIND, either express or implied.
// See the License for the specific language governing permissions and
// limitations under the License.
// ============================================================================
#pragma once
#include "bfloat16.h"
#include "float16.h"
#include "my_types.h"
#include "normal_float4x2.h"
#include "oneapi/dnnl/dnnl.hpp"
#include "oneapi/dnnl/dnnl_config.h"
#include "oneapi/dnnl/dnnl_version.h"
#include "split_util.h"
#include "timeline.h"
#include "transformer_ctx.h"
<<<<<<< HEAD
#include "verbose.h"
=======
#include "uint4x2.h"
#include "xdnn.h"
>>>>>>> 5ca0fc3c

#include <cstring>
#include <map>
#include <tuple>

#define USE_AMX_M 8

class MMHelper {
public:
    // Pack the MatMul weight from 'src(rows, cols)' to 'weight'
    // trans: 'src' is transposed or not
    // verticalSplit: vertical split or horizontal split, vertical vs. horizontal:
    //  _________________________            _________________________
    // |            |            |          |                         |
    // |            |            |          |_________________________|
    // |            |            |          |                         |
    // |____________|____________|          |_________________________|
    //           vertical                            horizontal
    //
    // ****************************************************************************
    //
    // Vertical split like the left one, but if transposed, like the right one
    //      |<-------- cols ----------|           |<-------- rows ----------|
    //  _    _________________________        _    _________________________
    //  ↑   |            |            |       ↑   |                         |
    //  |   |            |            |       |   |_________________________|
    // rows |            |            |      cols |                         |
    //  ↓   |____________|____________|       ↓   |_________________________|
    //             not_transposed                          transposed
    //
    // ****************************************************************************
    //
    // Horizontal split like the right one, but if transposed, like the left one
    //      |<-------- rows ----------|           |<-------- cols ----------|
    //  _    _________________________        _    _________________________
    //  ↑   |            |            |       ↑   |                         |
    //  |   |            |            |       |   |_________________________|
    // cols |            |            |      rows |                         |
    //  ↓   |____________|____________|       ↓   |_________________________|
    //               transposed                          not_transposed
    //
    template <typename WeiT>
    static void convertWeight(bool trans, int rows, int cols, const float *src, int splitOffset, int splitSize,
            bool verticalSplit, hpj::Matrix<WeiT> &quantizedWeight, hpj::Vector<float> &scaleWeight,
            hpj::Vector<float> &zeroWeight, bool unused) {
        // FP32 transpose
        if constexpr (std::is_same_v<WeiT, float>) {
            if (verticalSplit) {
                int colsPerSplit = splitSize;
                if (trans) {
                    quantizedWeight.Resize(colsPerSplit, rows);
                    const float *base = src + splitOffset * quantizedWeight.Stride();
#pragma omp parallel for
                    for (int i = 0; i < quantizedWeight.Rows(); ++i) {
                        memcpy(quantizedWeight.Data() + i * quantizedWeight.Stride(), base + i * rows,
                                quantizedWeight.Cols());
                    }
                } else {
                    quantizedWeight.Resize(rows, colsPerSplit);
#pragma omp parallel for
                    for (int i = 0; i < quantizedWeight.Rows(); ++i) {
                        memcpy(quantizedWeight.Data() + i * quantizedWeight.Stride(), src + i * cols + splitOffset,
                                quantizedWeight.Cols());
                    }
                }
            } else {
                int rowsPerSplit = splitSize;
                if (trans) {
                    quantizedWeight.Resize(cols, rowsPerSplit);
#pragma omp parallel for
                    for (int i = 0; i < quantizedWeight.Rows(); ++i) {
                        memcpy(quantizedWeight.Data() + i * quantizedWeight.Stride(), src + i * rows + splitOffset,
                                quantizedWeight.Cols());
                    }
                } else {
                    quantizedWeight.Resize(rowsPerSplit, cols);
                    const float *base = src + splitOffset * quantizedWeight.Stride();
#pragma omp parallel for
                    for (int i = 0; i < quantizedWeight.Rows(); ++i) {
                        memcpy(quantizedWeight.Data() + i * quantizedWeight.Stride(), base + i * cols,
                                quantizedWeight.Cols());
                    }
                }
            }
        }

        // FP32 -> FP16
        else if constexpr (std::is_same_v<WeiT, float16_t>) {
            if (verticalSplit) {
                int colsPerSplit = splitSize;
                if (trans) { // right
                    quantizedWeight.Resize(colsPerSplit, rows);
                    const float *base = src + splitOffset * quantizedWeight.Stride();
#pragma omp parallel for
                    for (int i = 0; i < quantizedWeight.Rows(); ++i) {
                        float16_t::cvt_float_to_float16(base + i * rows,
                                quantizedWeight.Data() + i * quantizedWeight.Stride(), quantizedWeight.Cols());
                    }
                } else {
                    quantizedWeight.Resize(rows, colsPerSplit);
#pragma omp parallel for
                    for (int i = 0; i < quantizedWeight.Rows(); ++i) {
                        float16_t::cvt_float_to_float16(src + i * cols + splitOffset,
                                quantizedWeight.Data() + i * quantizedWeight.Stride(), quantizedWeight.Cols());
                    }
                }
            } else {
                int rowsPerSplit = splitSize;
                if (trans) {
                    quantizedWeight.Resize(cols, rowsPerSplit);
#pragma omp parallel for
                    for (int i = 0; i < quantizedWeight.Rows(); ++i) {
                        float16_t::cvt_float_to_float16(src + i * rows + splitOffset,
                                quantizedWeight.Data() + i * quantizedWeight.Stride(), quantizedWeight.Cols());
                    }
                } else {
                    quantizedWeight.Resize(rowsPerSplit, cols);
                    const float *base = src + splitOffset * quantizedWeight.Stride();
#pragma omp parallel for
                    for (int i = 0; i < quantizedWeight.Rows(); ++i) {
                        float16_t::cvt_float_to_float16(base + i * cols,
                                quantizedWeight.Data() + i * quantizedWeight.Stride(), quantizedWeight.Cols());
                    }
                }
            }
        }

        // FP32 -> BF16
        else if constexpr (std::is_same_v<WeiT, bfloat16_t>) {
            if (verticalSplit) {
                int colsPerSplit = splitSize;
                if (trans) { // right
                    quantizedWeight.Resize(colsPerSplit, rows);
                    const float *base = src + splitOffset * quantizedWeight.Stride();
#pragma omp parallel for
                    for (int i = 0; i < quantizedWeight.Rows(); ++i) {
                        for (int j = 0; j < quantizedWeight.Cols(); ++j) {
                            quantizedWeight.Data()[i * quantizedWeight.Stride() + j] = bfloat16_t(base[i * rows + j]);
                        }
                    }
                } else {
                    quantizedWeight.Resize(rows, colsPerSplit);
#pragma omp parallel for
                    for (int i = 0; i < quantizedWeight.Rows(); ++i) {
                        for (int j = 0; j < quantizedWeight.Cols(); ++j) {
                            quantizedWeight.Data()[i * quantizedWeight.Stride() + j]
                                    = bfloat16_t(src[i * cols + splitOffset + j]);
                        }
                    }
                }
            } else {
                int rowsPerSplit = splitSize;
                if (trans) {
                    quantizedWeight.Resize(cols, rowsPerSplit);
#pragma omp parallel for
                    for (int i = 0; i < quantizedWeight.Rows(); ++i) {
                        for (int j = 0; j < quantizedWeight.Cols(); ++j) {
                            quantizedWeight.Data()[i * quantizedWeight.Stride() + j]
                                    = bfloat16_t(src[i * rows + splitOffset + j]);
                        }
                    }
                } else {
                    quantizedWeight.Resize(rowsPerSplit, cols);
                    const float *base = src + splitOffset * quantizedWeight.Stride();
#pragma omp parallel for
                    for (int i = 0; i < quantizedWeight.Rows(); ++i) {
                        for (int j = 0; j < quantizedWeight.Cols(); ++j) {
                            quantizedWeight.Data()[i * quantizedWeight.Stride() + j] = bfloat16_t(base[i * cols + j]);
                        }
                    }
                }
            }
        }

        // FP32 -> INT8
        else if constexpr (std::is_same_v<WeiT, int8_t>) {
            if (verticalSplit) {
                int colsPerSplit = splitSize;
                if (trans) {
                    quantizedWeight.Resize(colsPerSplit, rows);
                    scaleWeight.Resize(colsPerSplit);
                    zeroWeight.Resize(colsPerSplit);
                } else {
                    quantizedWeight.Resize(rows, colsPerSplit);
                    scaleWeight.Resize(colsPerSplit);
                    zeroWeight.Resize(colsPerSplit);
                }
#ifdef AVX512_FP32_WEIGHT_ONLY_INT8
                xdnn_sgemm_f32s8f32_quantize(trans, colsPerSplit, rows,
                        trans ? (src + rows * splitOffset) : (src + splitOffset), trans ? rows : cols, 0.9999f,
                        quantizedWeight.Data(), trans ? rows : colsPerSplit, scaleWeight.Data(), zeroWeight.Data());
#elif defined(AVX512_FP16_WEIGHT_ONLY_INT8)
                xdnn_hgemm_f32s8f32_quantize(trans, colsPerSplit, rows,
                        trans ? (src + rows * splitOffset) : (src + splitOffset), trans ? rows : cols, 0.9999f,
                        quantizedWeight.Data(), trans ? rows : colsPerSplit, scaleWeight.Data(), zeroWeight.Data());
#else
                printf("%s:%d: Need to define WEIGHT_ONLY_INT8 kernel data type.\n", __FILE__, __LINE__);
                exit(-1);
#endif
            } else {
                int rowsPerSplit = splitSize;
                if (trans) {
                    quantizedWeight.Resize(cols, rowsPerSplit);
                    scaleWeight.Resize(cols);
                    zeroWeight.Resize(cols);
                } else {
                    quantizedWeight.Resize(rowsPerSplit, cols);
                    scaleWeight.Resize(cols);
                    zeroWeight.Resize(cols);
                }
#ifdef AVX512_FP32_WEIGHT_ONLY_INT8
                xdnn_sgemm_f32s8f32_quantize(trans, cols, rowsPerSplit,
                        trans ? (src + splitOffset) : (src + splitOffset * cols), trans ? rows : cols, 0.9999f,
                        quantizedWeight.Data(), trans ? rowsPerSplit : cols, scaleWeight.Data(), zeroWeight.Data());
#elif defined(AVX512_FP16_WEIGHT_ONLY_INT8)
                xdnn_hgemm_f32s8f32_quantize(trans, cols, rowsPerSplit,
                        trans ? (src + splitOffset) : (src + splitOffset * cols), trans ? rows : cols, 0.9999f,
                        quantizedWeight.Data(), trans ? rowsPerSplit : cols, scaleWeight.Data(), zeroWeight.Data());
#else
                printf("%s:%d: Need to define WEIGHT_ONLY_INT8 kernel data type.\n", __FILE__, __LINE__);
                exit(-1);
#endif
            }
        }

        // FP32 -> UINT4
        else if constexpr (std::is_same_v<WeiT, uint4x2_t>) {
            if (verticalSplit) {
                int colsPerSplit = splitSize;
                if (trans) {
                    quantizedWeight.Resize(colsPerSplit, rows);
                    scaleWeight.Resize(colsPerSplit);
                    zeroWeight.Resize(colsPerSplit);
                } else {
                    quantizedWeight.Resize(rows, colsPerSplit);
                    scaleWeight.Resize(colsPerSplit);
                    zeroWeight.Resize(colsPerSplit);
                }
#ifdef AVX512_FP32_WEIGHT_ONLY_INT4
                xdnn_sgemm_f32u4f32_quantize(trans, colsPerSplit, rows,
                        trans ? (src + rows * splitOffset) : (src + splitOffset), trans ? rows : cols, 0.9999f,
                        (XDNN_UINT4x2 *)quantizedWeight.Data(), trans ? rows : colsPerSplit, scaleWeight.Data(),
                        zeroWeight.Data());
#elif defined(AVX512_FP16_WEIGHT_ONLY_INT4)
                xdnn_hgemm_f32u4f32_quantize(trans, colsPerSplit, rows,
                        trans ? (src + rows * splitOffset) : (src + splitOffset), trans ? rows : cols, 0.9999f,
                        (XDNN_UINT4x2 *)quantizedWeight.Data(), trans ? rows : colsPerSplit, scaleWeight.Data(),
                        zeroWeight.Data());
#else
                printf("%s:%d: Need to define WEIGHT_ONLY_INT4 kernel data type.\n", __FILE__, __LINE__);
                exit(-1);
#endif
            } else {
                int rowsPerSplit = splitSize;
                if (trans) {
                    quantizedWeight.Resize(cols, rowsPerSplit);
                    scaleWeight.Resize(cols);
                    zeroWeight.Resize(cols);
                } else {
                    quantizedWeight.Resize(rowsPerSplit, cols);
                    scaleWeight.Resize(cols);
                    zeroWeight.Resize(cols);
                }
#ifdef AVX512_FP32_WEIGHT_ONLY_INT4
                xdnn_sgemm_f32u4f32_quantize(trans, cols, rowsPerSplit,
                        trans ? (src + splitOffset) : (src + splitOffset * cols), trans ? rows : cols, 0.9999f,
                        (XDNN_UINT4x2 *)quantizedWeight.Data(), trans ? rowsPerSplit : cols, scaleWeight.Data(),
                        zeroWeight.Data());
#elif defined(AVX512_FP16_WEIGHT_ONLY_INT4)
                xdnn_hgemm_f32u4f32_quantize(trans, cols, rowsPerSplit,
                        trans ? (src + splitOffset) : (src + splitOffset * cols), trans ? rows : cols, 0.9999f,
                        (XDNN_UINT4x2 *)quantizedWeight.Data(), trans ? rowsPerSplit : cols, scaleWeight.Data(),
                        zeroWeight.Data());
#else
                printf("%s:%d: Need to define WEIGHT_ONLY_INT4 kernel data type.\n", __FILE__, __LINE__);
                exit(-1);
#endif
            }
        }

        // FP32 -> NF4
        else if constexpr (std::is_same_v<WeiT, nf4x2_t>) {
            if (verticalSplit) {
                int colsPerSplit = splitSize;
                if (trans) {
                    quantizedWeight.Resize(colsPerSplit, rows);
                    scaleWeight.Resize(colsPerSplit);
                    zeroWeight.Resize(colsPerSplit);
                } else {
                    quantizedWeight.Resize(rows, colsPerSplit);
                    scaleWeight.Resize(colsPerSplit);
                    zeroWeight.Resize(colsPerSplit);
                }
#ifdef AVX512_FP32_WEIGHT_ONLY_NF4
                xdnn_sgemm_f32nf4f32_quantize(trans, colsPerSplit, rows,
                        trans ? (src + rows * splitOffset) : (src + splitOffset), trans ? rows : cols, 0.9999f,
                        (XDNN_NF4x2 *)quantizedWeight.Data(), trans ? rows : colsPerSplit, scaleWeight.Data(),
                        zeroWeight.Data());
#elif defined(AVX512_FP16_WEIGHT_ONLY_NF4)
                xdnn_hgemm_f32nf4f32_quantize(trans, colsPerSplit, rows,
                        trans ? (src + rows * splitOffset) : (src + splitOffset), trans ? rows : cols, 0.9999f,
                        (XDNN_NF4x2 *)quantizedWeight.Data(), trans ? rows : colsPerSplit, scaleWeight.Data(),
                        zeroWeight.Data());
#else
                printf("%s:%d: Need to define WEIGHT_ONLY_NF4 kernel data type.\n", __FILE__, __LINE__);
                exit(-1);
#endif
            } else {
                int rowsPerSplit = splitSize;
                if (trans) {
                    quantizedWeight.Resize(cols, rowsPerSplit);
                    scaleWeight.Resize(cols);
                    zeroWeight.Resize(cols);
                } else {
                    quantizedWeight.Resize(rowsPerSplit, cols);
                    scaleWeight.Resize(cols);
                    zeroWeight.Resize(cols);
                }
#ifdef AVX512_FP32_WEIGHT_ONLY_NF4
                xdnn_sgemm_f32nf4f32_quantize(trans, cols, rowsPerSplit,
                        trans ? (src + splitOffset) : (src + splitOffset * cols), trans ? rows : cols, 0.9999f,
                        (XDNN_NF4x2 *)quantizedWeight.Data(), trans ? rowsPerSplit : cols, scaleWeight.Data(),
                        zeroWeight.Data());
#elif defined(AVX512_FP16_WEIGHT_ONLY_NF4)
                xdnn_hgemm_f32nf4f32_quantize(trans, cols, rowsPerSplit,
                        trans ? (src + splitOffset) : (src + splitOffset * cols), trans ? rows : cols, 0.9999f,
                        (XDNN_NF4x2 *)quantizedWeight.Data(), trans ? rowsPerSplit : cols, scaleWeight.Data(),
                        zeroWeight.Data());
#else
                printf("%s:%d: Need to define WEIGHT_ONLY_NF4 kernel data type.\n", __FILE__, __LINE__);
                exit(-1);
#endif
            }
        }
    }

    template <typename WeiT>
    static void convertWeight(bool trans, int rows, int cols, const float *src, int numSplit, int splitIdx,
            bool verticalSplit, hpj::Matrix<WeiT> &quantizedWeight, hpj::Vector<float> &scaleWeight,
            hpj::Vector<float> &zeroWeight) {
        int totalSize = verticalSplit ? cols : rows;
        std::pair<int, int> range = SplitUtil::getTaskRange(totalSize, numSplit, splitIdx);

        int splitSize = range.second - range.first;
        int splitOffset = range.first;

        convertWeight(trans, rows, cols, src, splitOffset, splitSize, verticalSplit, quantizedWeight, scaleWeight,
                zeroWeight, true);
    }

    template <typename WeiT>
    static void convertWeight(bool trans, int rows, int cols, const float *src, hpj::Matrix<WeiT> &quantizedWeight,
            hpj::Vector<float> &scaleWeight, hpj::Vector<float> &zeroWeight) {
        convertWeight(trans, rows, cols, src, 1, 0, true, quantizedWeight, scaleWeight, zeroWeight);
    }

    template <typename WeiT>
    static void convertWeight(DecoderContext *ctx, bool trans, int rows, int cols, const float *src, bool verticalSplit,
            hpj::Matrix<WeiT> &quantizedWeight, hpj::Vector<float> &scaleWeight, hpj::Vector<float> &zeroWeight) {
        convertWeight(trans, rows, cols, src, ctx->numSplit, ctx->splitIdx, verticalSplit, quantizedWeight, scaleWeight,
                zeroWeight);
    }

    template <typename WeiT>
    static void packWeight(bool trans, hpj::Matrix<WeiT> &src, hpj::Matrix<WeiT> &weight) {
        int K = trans ? src.Cols() : src.Rows();
        int N = trans ? src.Rows() : src.Cols();

        // FP32
        if constexpr (std::is_same_v<WeiT, float>) {
            weight.Resize(K, N);
            xdnn_sgemm_packb(trans, N, K, src.Data(), src.Stride(), weight.Data());
        }

        // FP16
        else if constexpr (std::is_same_v<WeiT, float16_t>) {
            weight.Resize(K, N);
#ifdef AVX512_FP32_WEIGHT_ONLY_FP16
            xdnn_sgemm_f32f16f32_packb(
                    trans, N, K, (const XDNN_FP16 *)src.Data(), src.Stride(), (XDNN_FP16 *)weight.Data());
#elif defined(AVX512_FP16_WEIGHT_ONLY_FP16)
            xdnn_hgemm_f32f16f32_packb(
                    trans, N, K, (const XDNN_FP16 *)src.Data(), src.Stride(), (XDNN_FP16 *)weight.Data());
#else
            printf("%s:%d: Need to define WEIGHT_ONLY_FP16 kernel data type.\n", __FILE__, __LINE__);
            exit(-1);
#endif
        }

        // BF16
        else if constexpr (std::is_same_v<WeiT, bfloat16_t>) {
            set_amx_data_type(dnnl::memory::format_tag::BA16a64b2a);
            int amx_rows = (int)((K + 15) / 16) * 16;
            int amx_cols = (int)((N + 63) / 64) * 64;
            weight.Resize(amx_rows, amx_cols);
            memset(weight.Data(), 0, amx_rows * amx_cols * sizeof(bfloat16_t));
#ifdef AVX512_FP32_WEIGHT_ONLY_BF16
            xdnn_sgemm_f32bf16f32_packb(
                    trans, N, K, (const XDNN_BF16 *)src.Data(), src.Stride(), (XDNN_BF16 *)weight.Data(), 16, 64);
#elif defined(AVX512_BF16_WEIGHT_ONLY_BF16)
            xdnn_bgemm_f32bf16f32_packb(
                    trans, N, K, (const XDNN_BF16 *)src.Data(), src.Stride(), (XDNN_BF16 *)weight.Data(), 16, 64);
#else
            printf("%s:%d: Need to define WEIGHT_ONLY_BF16 kernel data type.\n", __FILE__, __LINE__);
            exit(-1);
#endif
        }

        // INT8
        else if constexpr (std::is_same_v<WeiT, int8_t>) {
            weight.Resize(K, N);
#ifdef AVX512_FP32_WEIGHT_ONLY_INT8
            xdnn_sgemm_f32s8f32_packb(trans, N, K, src.Data(), src.Stride(), weight.Data());
#elif defined(AVX512_FP16_WEIGHT_ONLY_INT8)
            xdnn_hgemm_f32s8f32_packb(trans, N, K, src.Data(), src.Stride(), weight.Data());
#else
            printf("%s:%d: Need to define WEIGHT_ONLY_INT8 kernel data type.\n", __FILE__, __LINE__);
            exit(-1);
#endif
        }

        // INT4
        else if constexpr (std::is_same_v<WeiT, uint4x2_t>) {
            weight.Resize(K, N);
#ifdef AVX512_FP32_WEIGHT_ONLY_INT4
            xdnn_sgemm_f32u4f32_packb(
                    trans, N, K, (const XDNN_UINT4x2 *)src.Data(), src.Stride(), (XDNN_UINT4x2 *)weight.Data());
#elif defined(AVX512_FP16_WEIGHT_ONLY_INT4)
            xdnn_hgemm_f32u4f32_packb(
                    trans, N, K, (const XDNN_UINT4x2 *)src.Data(), src.Stride(), (XDNN_UINT4x2 *)weight.Data());
#else
            printf("%s:%d: Need to define WEIGHT_ONLY_INT4 kernel data type.\n", __FILE__, __LINE__);
            exit(-1);
#endif
        }

        // NF4
        else if constexpr (std::is_same_v<WeiT, nf4x2_t>) {
            weight.Resize(K, N);
#ifdef AVX512_FP32_WEIGHT_ONLY_NF4
            xdnn_sgemm_f32nf4f32_packb(
                    trans, N, K, (const XDNN_NF4x2 *)src.Data(), src.Stride(), (XDNN_NF4x2 *)weight.Data());
#elif defined(AVX512_FP16_WEIGHT_ONLY_NF4)
            xdnn_hgemm_f32nf4f32_packb(
                    trans, N, K, (const XDNN_NF4x2 *)src.Data(), src.Stride(), (XDNN_NF4x2 *)weight.Data());
#else
            printf("%s:%d: Need to define WEIGHT_ONLY_NF4 kernel data type.\n", __FILE__, __LINE__);
            exit(-1);
#endif
        }
    }

    template <typename InT, typename WeiT, typename OutT>
    static void compute(bool transA, int M, int N, int K, float alpha, const InT *A, int lda, const WeiT *packedB,
            const float *scaleB, const float *zeroB, float beta, OutT *C, int ldc) {
        // FP32
        if constexpr (std::is_same_v<WeiT, float>) {
            if (xft_get_verbose() >= 1) {
                TimeLine t("xdnn_sgemm_compute");
                double ms = get_msec();
                xdnn_sgemm_compute(transA, M, N, K, alpha, A, lda, packedB, beta, C, ldc);
                ms = get_msec() - ms;
                printf("xft_verbose,exec,cpu,api,xdnn_sgemm_compute,m%dk%dn%d,%g\n",
                      M, K, N, ms);
                fflush(stdout);
            }
            else {
                TimeLine t("xdnn_sgemm_compute");
                xdnn_sgemm_compute(transA, M, N, K, alpha, A, lda, packedB, beta, C, ldc);
            }
        }

        // FP16
        else if constexpr (std::is_same_v<WeiT, float16_t>) {
#ifdef AVX512_FP32_WEIGHT_ONLY_FP16
            if (xft_get_verbose() >= 1) {
                TimeLine t("xdnn_sgemm_f32f16f32_compute");
                double ms = get_msec();
                xdnn_sgemm_f32f16f32_compute(transA, M, N, K, alpha, A, lda, (const XDNN_FP16 *)packedB, beta, C, ldc);
                ms = get_msec() - ms;
                printf("xft_verbose,exec,cpu,api,xdnn_sgemm_f32f16f32_compute,m%dk%dn%d,%g\n",
                       M, K, N, ms);
                fflush(stdout);
            }
            else {
                TimeLine t("xdnn_sgemm_f32f16f32_compute");
                xdnn_sgemm_f32f16f32_compute(transA, M, N, K, alpha, A, lda, (const XDNN_FP16 *)packedB, beta, C, ldc);
            }
#elif defined(AVX512_FP16_WEIGHT_ONLY_FP16)
            if (xft_get_verbose() >= 1) {
                TimeLine t("xdnn_hgemm_f32f16f32_compute");
                double ms = get_msec();
                xdnn_hgemm_f32f16f32_compute(transA, M, N, K, alpha, A, lda, (const XDNN_FP16 *)packedB, beta, C, ldc);
                ms = get_msec() - ms;
                printf("xft_verbose,exec,cpu,api,xdnn_hgemm_f32f16f32_compute,m%dk%dn%d,%g\n",
                      M, K, N, ms);
                fflush(stdout);
            }
            else {
                TimeLine t("xdnn_hgemm_f32f16f32_compute");
                xdnn_hgemm_f32f16f32_compute(transA, M, N, K, alpha, A, lda, (const XDNN_FP16 *)packedB, beta, C, ldc);
            }
#else
            printf("%s:%d: Need to define WEIGHT_ONLY_FP16 kernel data type.\n", __FILE__, __LINE__);
            exit(-1);
#endif
        }

        // BF16
        else if constexpr (std::is_same_v<WeiT, bfloat16_t>) {
#ifdef AVX512_FP32_WEIGHT_ONLY_BF16
<<<<<<< HEAD
            if (xft_get_verbose() >= 1) {
                TimeLine t("xdnn_sgemm_f32bf16f32_compute");
                double ms = get_msec();
                xdnn_sgemm_f32bf16f32_compute(transA, M, N, K, alpha, A, lda, packedB, beta, C, ldc);
                ms = get_msec() - ms;
                printf("xft_verbose,exec,cpu,api,xdnn_sgemm_f32bf16f32_compute,m%dk%dn%d,%g\n",
                      M, K, N, ms);
                fflush(stdout);
            }
            else {
                TimeLine t("xdnn_sgemm_f32bf16f32_compute");
                xdnn_sgemm_f32bf16f32_compute(transA, M, N, K, alpha, A, lda, packedB, beta, C, ldc);
            }
=======
            TimeLine t("xdnn_sgemm_f32bf16f32_compute");
            xdnn_sgemm_f32bf16f32_compute(transA, M, N, K, alpha, A, lda, (const XDNN_UINT4x2 *)packedB, beta, C, ldc);
>>>>>>> 5ca0fc3c
#elif defined(AVX512_BF16_WEIGHT_ONLY_BF16)
            if (M > USE_AMX_M) {
                if (xft_get_verbose() >= 1) {
                    TimeLine t("onednn_amx_sgemm_f32bf16f32_compute");
                    double ms = get_msec();
                    onednn_amx_sgemm_f32bf16f32_compute(transA, M, N, K, alpha, A, lda, packedB, beta, C, ldc);
                    ms = get_msec() - ms;
                    printf("xft_verbose,exec,cpu,api,onednn_amx_sgemm_f32bf16f32_compute,m%dk%dn%d,%g\n",
                        M, K, N, ms);
                    fflush(stdout);
                }
                else {
                    TimeLine t("onednn_amx_sgemm_f32bf16f32_compute");
                    onednn_amx_sgemm_f32bf16f32_compute(transA, M, N, K, alpha, A, lda, packedB, beta, C, ldc);
                }
            } else {
                if (xft_get_verbose() >= 1) {
                    TimeLine t("xdnn_bgemm_f32bf16f32_compute");
                    double ms = get_msec();
                    xdnn_bgemm_f32bf16f32_compute(transA, M, N, K, alpha, A, lda, (const XDNN_BF16 *)packedB, beta, C, ldc);
                    ms = get_msec() - ms;
                    printf("xft_verbose,exec,cpu,api,xdnn_bgemm_f32bf16f32_compute,m%dk%dn%d,%g\n",
                        M, K, N, ms);
                    fflush(stdout);
                }
                else {
                    TimeLine t("xdnn_bgemm_f32bf16f32_compute");
                    xdnn_bgemm_f32bf16f32_compute(transA, M, N, K, alpha, A, lda, (const XDNN_BF16 *)packedB, beta, C, ldc);
                }
            }
#else
            printf("%s:%d: Need to define WEIGHT_ONLY_BF16 kernel data type.\n", __FILE__, __LINE__);
            exit(-1);
#endif
        }

        // INT8
        else if constexpr (std::is_same_v<WeiT, int8_t>) {
#ifdef AVX512_FP32_WEIGHT_ONLY_INT8
<<<<<<< HEAD
            if (xft_get_verbose() >= 1) {
                TimeLine t("xdnn_sgemm_f32i8f32_compute");
                double ms = get_msec();
                xdnn_sgemm_f32i8f32_compute(transA, M, N, K, alpha, A, lda, packedB, scaleB, zeroB, beta, C, ldc);
                ms = get_msec() - ms;
                printf("xft_verbose,exec,cpu,api,xdnn_sgemm_f32i8f32_compute,m%dk%dn%d,%g\n",
                      M, K, N, ms);
                fflush(stdout);
            }
            else {
                TimeLine t("xdnn_sgemm_f32i8f32_compute");
                xdnn_sgemm_f32i8f32_compute(transA, M, N, K, alpha, A, lda, packedB, scaleB, zeroB, beta, C, ldc);
            }
#elif defined(AVX512_FP16_WEIGHT_ONLY_INT8)
            if (xft_get_verbose() >= 1) {
                TimeLine t("xdnn_hgemm_f32i8f32_compute");
                double ms = get_msec();
                xdnn_hgemm_f32i8f32_compute(transA, M, N, K, alpha, A, lda, packedB, scaleB, zeroB, beta, C, ldc);
                ms = get_msec() - ms;
                printf("xft_verbose,exec,cpu,api,xdnn_hgemm_f32i8f32_compute,m%dk%dn%d,%g\n",
                      M, K, N, ms);
                fflush(stdout);
            }
            else {
                TimeLine t("xdnn_hgemm_f32i8f32_compute");
                xdnn_hgemm_f32i8f32_compute(transA, M, N, K, alpha, A, lda, packedB, scaleB, zeroB, beta, C, ldc);
            }
=======
            TimeLine t("xdnn_sgemm_f32s8f32_compute");
            xdnn_sgemm_f32s8f32_compute(transA, M, N, K, alpha, A, lda, packedB, scaleB, zeroB, beta, C, ldc);
#elif defined(AVX512_FP16_WEIGHT_ONLY_INT8)
            TimeLine t("xdnn_hgemm_f32s8f32_compute");
            xdnn_hgemm_f32s8f32_compute(transA, M, N, K, alpha, A, lda, packedB, scaleB, zeroB, beta, C, ldc);
>>>>>>> 5ca0fc3c
#else
            printf("%s:%d: Need to define WEIGHT_ONLY_INT8 kernel data type.\n", __FILE__, __LINE__);
            exit(-1);
#endif
        }

        // INT4
        else if constexpr (std::is_same_v<WeiT, uint4x2_t>) {
#ifdef AVX512_FP32_WEIGHT_ONLY_INT4
            TimeLine t("xdnn_sgemm_f32u4f32_compute");
            xdnn_sgemm_f32u4f32_compute(
                    transA, M, N, K, alpha, A, lda, (const XDNN_UINT4x2 *)packedB, scaleB, zeroB, beta, C, ldc);
#elif defined(AVX512_FP16_WEIGHT_ONLY_INT4)
            TimeLine t("xdnn_hgemm_f32u4f32_compute");
            xdnn_hgemm_f32u4f32_compute(
                    transA, M, N, K, alpha, A, lda, (const XDNN_UINT4x2 *)packedB, scaleB, zeroB, beta, C, ldc);
#else
            printf("%s:%d: Need to define WEIGHT_ONLY_INT4 kernel data type.\n", __FILE__, __LINE__);
            exit(-1);
#endif
        }

        // NF4
        else if constexpr (std::is_same_v<WeiT, nf4x2_t>) {
#ifdef AVX512_FP32_WEIGHT_ONLY_NF4
            TimeLine t("xdnn_sgemm_f32nf4f32_compute");
            xdnn_sgemm_f32nf4f32_compute(
                    transA, M, N, K, alpha, A, lda, (const XDNN_NF4x2 *)packedB, scaleB, zeroB, beta, C, ldc);
#elif defined(AVX512_FP16_WEIGHT_ONLY_NF4)
            TimeLine t("xdnn_hgemm_f32nf4f32_compute");
            xdnn_hgemm_f32nf4f32_compute(
                    transA, M, N, K, alpha, A, lda, (const XDNN_NF4x2 *)packedB, scaleB, zeroB, beta, C, ldc);
#else
            printf("%s:%d: Need to define WEIGHT_ONLY_NF4 kernel data type.\n", __FILE__, __LINE__);
            exit(-1);
#endif
        }
    }

    template <typename InT, typename WeiT, typename OutT>
    static void compute_bias(bool transA, int M, int N, int K, float alpha, const InT *A, int lda, const WeiT *packedB,
            const float *scaleB, const float *zeroB, float beta, OutT *C, int ldc, const float *bias) {
        // FP32
        if constexpr (std::is_same_v<WeiT, float>) {
            if (xft_get_verbose() >= 1) {
                TimeLine t("xdnn_sgemm_compute_biasadd");
                double ms = get_msec();
                xdnn_sgemm_compute_biasadd(transA, M, N, K, alpha, A, lda, packedB, beta, C, ldc, bias);
                ms = get_msec() - ms;
                printf("xft_verbose,exec,cpu,api,xdnn_sgemm_compute_biasadd,m%dk%dn%d,%g\n",
                      M, K, N, ms);
                fflush(stdout);
            }
            else {
                TimeLine t("xdnn_sgemm_compute_biasadd");
                xdnn_sgemm_compute_biasadd(transA, M, N, K, alpha, A, lda, packedB, beta, C, ldc, bias);
            }
        }

        // FP16
        else if constexpr (std::is_same_v<WeiT, float16_t>) {
#ifdef AVX512_FP32_WEIGHT_ONLY_FP16
<<<<<<< HEAD
            if (xft_get_verbose() >= 1) {
                TimeLine t("xdnn_sgemm_f32f16f32_compute_biasadd");
                double ms = get_msec();
                xdnn_sgemm_f32f16f32_compute_biasadd(transA, M, N, K, alpha, A, lda, (const XDNN_FP16 *)packedB, beta, C, ldc, bias);
                ms = get_msec() - ms;
                printf("xft_verbose,exec,cpu,api,xdnn_sgemm_f32f16f32_compute_biasadd,m%dk%dn%d,%g\n",
                       M, K, N, ms);
                fflush(stdout);
            }
            else {
                TimeLine t("xdnn_sgemm_f32f16f32_compute_biasadd");
                xdnn_sgemm_f32f16f32_compute_biasadd(transA, M, N, K, alpha, A, lda, (const XDNN_FP16 *)packedB, beta, C, ldc, bias);
            }
#elif defined(AVX512_FP16_WEIGHT_ONLY_FP16)
            if (xft_get_verbose() >= 1) {
                TimeLine t("xdnn_hgemm_f32f16f32_compute_biasadd");
                double ms = get_msec();
                xdnn_hgemm_f32f16f32_compute_biasadd(transA, M, N, K, alpha, A, lda, (const XDNN_FP16 *)packedB, beta, C, ldc, bias);
                ms = get_msec() - ms;
                printf("xft_verbose,exec,cpu,api,xdnn_hgemm_f32f16f32_compute_biasadd,m%dk%dn%d,%g\n",
                       M, K, N, ms);
                fflush(stdout);
            }
            else {
                TimeLine t("xdnn_hgemm_f32f16f32_compute_biasadd");
                xdnn_hgemm_f32f16f32_compute_biasadd(transA, M, N, K, alpha, A, lda, (const XDNN_FP16 *)packedB, beta, C, ldc, bias);
            }
=======
            TimeLine t("xdnn_sgemm_f32f16f32_compute_biasadd");
            xdnn_sgemm_f32f16f32_compute_biasadd(
                    transA, M, N, K, alpha, A, lda, (const XDNN_FP16 *)packedB, beta, C, ldc, bias);
#elif defined(AVX512_FP16_WEIGHT_ONLY_FP16)
            TimeLine t("xdnn_hgemm_f32f16f32_compute_biasadd");
            xdnn_hgemm_f32f16f32_compute_biasadd(
                    transA, M, N, K, alpha, A, lda, (const XDNN_FP16 *)packedB, beta, C, ldc, bias);
>>>>>>> 5ca0fc3c
#else
            printf("%s:%d: Need to define WEIGHT_ONLY_FP16 kernel data type.\n", __FILE__, __LINE__);
            exit(-1);
#endif
        }

        // BF16
        else if constexpr (std::is_same_v<WeiT, bfloat16_t>) {
#ifdef AVX512_FP32_WEIGHT_ONLY_BF16
        if (xft_get_verbose() >= 1) {
            TimeLine t("xdnn_sgemm_f32bf16f32_compute_biasadd");
<<<<<<< HEAD
            double ms = get_msec();
            xdnn_sgemm_f32bf16f32_compute_biasadd(transA, M, N, K, alpha, A, lda, packedB, beta, C, ldc, bias);
            ms = get_msec() - ms;
            printf("xft_verbose,exec,cpu,api,xdnn_sgemm_f32bf16f32_compute_biasadd,m%dk%dn%d,%g\n",
                    M, K, N, ms);
            fflush(stdout);
        }
        else {
            TimeLine t("xdnn_sgemm_f32bf16f32_compute_biasadd");
            xdnn_sgemm_f32bf16f32_compute_biasadd(transA, M, N, K, alpha, A, lda, packedB, beta, C, ldc, bias);
        }
#elif defined(AVX512_BF16_WEIGHT_ONLY_BF16)
            if (M > USE_AMX_M) {
                if (xft_get_verbose() >= 1) {
                    TimeLine t("onednn_amx_sgemm_f32bf16f32_compute_biasadd");
                    double ms = get_msec();
                    onednn_amx_sgemm_f32bf16f32_compute_biasadd(transA, M, N, K, alpha, A, lda, packedB, beta, C, ldc, bias);
                    ms = get_msec() - ms;
                    printf("xft_verbose,exec,cpu,api,onednn_amx_sgemm_f32bf16f32_compute_biasadd,m%dk%dn%d,%g\n",
                        M, K, N, ms);
                    fflush(stdout);
                }
                else {
                    TimeLine t("onednn_amx_sgemm_f32bf16f32_compute_biasadd");
                    onednn_amx_sgemm_f32bf16f32_compute_biasadd(transA, M, N, K, alpha, A, lda, packedB, beta, C, ldc, bias);
                }
            } else {
                if (xft_get_verbose() >= 1) {
                    TimeLine t("xdnn_bgemm_f32bf16f32_compute_biasadd");
                    double ms = get_msec();
                    xdnn_bgemm_f32bf16f32_compute_biasadd(transA, M, N, K, alpha, A, lda, (const XDNN_BF16 *)packedB, beta, C, ldc, bias);
                    ms = get_msec() - ms;
                    printf("xft_verbose,exec,cpu,api,xdnn_bgemm_f32bf16f32_compute_biasadd,m%dk%dn%d,%g\n",
                        M, K, N, ms);
                    fflush(stdout);
                }
                else {
                    TimeLine t("xdnn_bgemm_f32bf16f32_compute_biasadd");
                    xdnn_bgemm_f32bf16f32_compute_biasadd(transA, M, N, K, alpha, A, lda, (const XDNN_BF16 *)packedB, beta, C, ldc, bias);
                }
=======
            xdnn_sgemm_f32bf16f32_compute_biasadd(
                    transA, M, N, K, alpha, A, lda, (const XDNN_UINT4x2 *)packedB, beta, C, ldc, bias);
#elif defined(AVX512_BF16_WEIGHT_ONLY_BF16)
            if (M > USE_AMX_M) {
                TimeLine t("onednn_amx_sgemm_f32bf16f32_compute_biasadd");
                onednn_amx_sgemm_f32bf16f32_compute_biasadd(
                        transA, M, N, K, alpha, A, lda, packedB, beta, C, ldc, bias);
            } else {
                TimeLine t("xdnn_bgemm_f32bf16f32_compute_biasadd");
                xdnn_bgemm_f32bf16f32_compute_biasadd(
                        transA, M, N, K, alpha, A, lda, (const XDNN_BF16 *)packedB, beta, C, ldc, bias);
>>>>>>> 5ca0fc3c
            }
#else
            printf("%s:%d: Need to define WEIGHT_ONLY_BF16 kernel data type.\n", __FILE__, __LINE__);
            exit(-1);
#endif
        }

        // INT8
        else if constexpr (std::is_same_v<WeiT, int8_t>) {
#ifdef AVX512_FP32_WEIGHT_ONLY_INT8
<<<<<<< HEAD
            if (xft_get_verbose() >= 1) {
                TimeLine t("xdnn_sgemm_f32i8f32_compute_biasadd");
                double ms = get_msec();
                xdnn_sgemm_f32i8f32_compute_biasadd(
                        transA, M, N, K, alpha, A, lda, packedB, scaleB, zeroB, beta, C, ldc, bias);
                ms = get_msec() - ms;
                printf("xft_verbose,exec,cpu,api,xdnn_sgemm_f32i8f32_compute_biasadd,m%dk%dn%d,%g\n",
                        M, K, N, ms);
                fflush(stdout);
            }
            else {
                TimeLine t("xdnn_sgemm_f32i8f32_compute_biasadd");
                xdnn_sgemm_f32i8f32_compute_biasadd(
                        transA, M, N, K, alpha, A, lda, packedB, scaleB, zeroB, beta, C, ldc, bias);
            }
#elif defined(AVX512_FP16_WEIGHT_ONLY_INT8)
            if (xft_get_verbose() >= 1) {
                TimeLine t("xdnn_hgemm_f32i8f32_compute_biasadd");
                double ms = get_msec();
                xdnn_hgemm_f32i8f32_compute_biasadd(
                        transA, M, N, K, alpha, A, lda, packedB, scaleB, zeroB, beta, C, ldc, bias);
                ms = get_msec() - ms;
                printf("xft_verbose,exec,cpu,api,xdnn_hgemm_f32i8f32_compute_biasadd,m%dk%dn%d,%g\n",
                        M, K, N, ms);
                fflush(stdout);
            }
            else {
                TimeLine t("xdnn_hgemm_f32i8f32_compute_biasadd");
                xdnn_hgemm_f32i8f32_compute_biasadd(
                        transA, M, N, K, alpha, A, lda, packedB, scaleB, zeroB, beta, C, ldc, bias);
            }
=======
            TimeLine t("xdnn_sgemm_f32s8f32_compute_biasadd");
            xdnn_sgemm_f32s8f32_compute_biasadd(
                    transA, M, N, K, alpha, A, lda, packedB, scaleB, zeroB, beta, C, ldc, bias);
#elif defined(AVX512_FP16_WEIGHT_ONLY_INT8)
            TimeLine t("xdnn_hgemm_f32s8f32_compute_biasadd");
            xdnn_hgemm_f32s8f32_compute_biasadd(
                    transA, M, N, K, alpha, A, lda, packedB, scaleB, zeroB, beta, C, ldc, bias);
>>>>>>> 5ca0fc3c
#else
            printf("%s:%d: Need to define WEIGHT_ONLY_INT8 kernel data type.\n", __FILE__, __LINE__);
            exit(-1);
#endif
        }

        // INT4
        else if constexpr (std::is_same_v<WeiT, uint4x2_t>) {
#ifdef AVX512_FP32_WEIGHT_ONLY_INT4
            TimeLine t("xdnn_sgemm_f32u4f32_compute_biasadd");
            xdnn_sgemm_f32u4f32_compute_biasadd(
                    transA, M, N, K, alpha, A, lda, (const XDNN_UINT4x2 *)packedB, scaleB, zeroB, beta, C, ldc, bias);
#elif defined(AVX512_FP16_WEIGHT_ONLY_INT4)
            TimeLine t("xdnn_hgemm_f32u4f32_compute_biasadd");
            xdnn_hgemm_f32u4f32_compute_biasadd(
                    transA, M, N, K, alpha, A, lda, (const XDNN_UINT4x2 *)packedB, scaleB, zeroB, beta, C, ldc, bias);
#else
            printf("%s:%d: Need to define WEIGHT_ONLY_INT4 kernel data type.\n", __FILE__, __LINE__);
            exit(-1);
#endif
        }

        // NF4
        else if constexpr (std::is_same_v<WeiT, nf4x2_t>) {
#ifdef AVX512_FP32_WEIGHT_ONLY_NF4
            TimeLine t("xdnn_sgemm_f32nf4f32_compute_biasadd");
            xdnn_sgemm_f32nf4f32_compute_biasadd(
                    transA, M, N, K, alpha, A, lda, (const XDNN_NF4x2 *)packedB, scaleB, zeroB, beta, C, ldc, bias);
#elif defined(AVX512_FP16_WEIGHT_ONLY_NF4)
            TimeLine t("xdnn_hgemm_f32nf4f32_compute_biasadd");
            xdnn_hgemm_f32nf4f32_compute_biasadd(
                    transA, M, N, K, alpha, A, lda, (const XDNN_NF4x2 *)packedB, scaleB, zeroB, beta, C, ldc, bias);
#else
            printf("%s:%d: Need to define WEIGHT_ONLY_NF4 kernel data type.\n", __FILE__, __LINE__);
            exit(-1);
#endif
        }
    }

    template <typename InT, typename WeiT, typename OutT>
    static void compute_biasadd_relu(bool transA, int M, int N, int K, float alpha, const InT *A, int lda,
            const WeiT *packedB, const float *scaleB, const float *zeroB, float beta, OutT *C, int ldc,
            const float *bias) {
        // FP32
        if constexpr (std::is_same_v<WeiT, float>) {
            if (xft_get_verbose() >= 1) {
                TimeLine t("xdnn_sgemm_compute_biasadd_relu");
                double ms = get_msec();
                xdnn_sgemm_compute_biasadd_relu(transA, M, N, K, alpha, A, lda, packedB, beta, C, ldc, bias);
                ms = get_msec() - ms;
                printf("xft_verbose,exec,cpu,api,xdnn_sgemm_compute_biasadd_relu,m%dk%dn%d,%g\n",
                        M, K, N, ms);
                fflush(stdout);
            }
            else {
                TimeLine t("xdnn_sgemm_compute_biasadd_relu");
                xdnn_sgemm_compute_biasadd_relu(transA, M, N, K, alpha, A, lda, packedB, beta, C, ldc, bias);
            }
        }

        // FP16
        else if constexpr (std::is_same_v<WeiT, float16_t>) {
#ifdef AVX512_FP32_WEIGHT_ONLY_FP16
<<<<<<< HEAD
            if (xft_get_verbose() >= 1) {
                TimeLine t("xdnn_sgemm_f32f16f32_compute_biasadd_relu");
                double ms = get_msec();
                xdnn_sgemm_f32f16f32_compute_biasadd_relu(transA, M, N, K, alpha, A, lda, (const XDNN_FP16 *)packedB, beta, C, ldc, bias);
                ms = get_msec() - ms;
                printf("xft_verbose,exec,cpu,api,xdnn_sgemm_f32f16f32_compute_biasadd_relu,m%dk%dn%d,%g\n",
                        M, K, N, ms);
                fflush(stdout);
            }
            else {
                TimeLine t("xdnn_sgemm_f32f16f32_compute_biasadd_relu");
                xdnn_sgemm_f32f16f32_compute_biasadd_relu(transA, M, N, K, alpha, A, lda, (const XDNN_FP16 *)packedB, beta, C, ldc, bias);
            }
#elif defined(AVX512_FP16_WEIGHT_ONLY_FP16)
            if (xft_get_verbose() >= 1) {
                TimeLine t("xdnn_hgemm_f32f16f32_compute_biasadd_relu");
                double ms = get_msec();
                xdnn_hgemm_f32f16f32_compute_biasadd_relu(transA, M, N, K, alpha, A, lda, (const XDNN_FP16 *)packedB, beta, C, ldc, bias);
                ms = get_msec() - ms;
                printf("xft_verbose,exec,cpu,api,xdnn_hgemm_f32f16f32_compute_biasadd_relu,m%dk%dn%d,%g\n",
                        M, K, N, ms);
                fflush(stdout);
            }
            else {
                TimeLine t("xdnn_hgemm_f32f16f32_compute_biasadd_relu");
                xdnn_hgemm_f32f16f32_compute_biasadd_relu(transA, M, N, K, alpha, A, lda, (const XDNN_FP16 *)packedB, beta, C, ldc, bias);
            }
=======
            TimeLine t("xdnn_sgemm_f32f16f32_compute_biasadd_relu");
            xdnn_sgemm_f32f16f32_compute_biasadd_relu(
                    transA, M, N, K, alpha, A, lda, (const XDNN_FP16 *)packedB, beta, C, ldc, bias);
#elif defined(AVX512_FP16_WEIGHT_ONLY_FP16)
            TimeLine t("xdnn_hgemm_f32f16f32_compute_biasadd_relu");
            xdnn_hgemm_f32f16f32_compute_biasadd_relu(
                    transA, M, N, K, alpha, A, lda, (const XDNN_FP16 *)packedB, beta, C, ldc, bias);
>>>>>>> 5ca0fc3c
#else
            printf("%s:%d: Need to define WEIGHT_ONLY_FP16 kernel data type.\n", __FILE__, __LINE__);
            exit(-1);
#endif
        }

        // BF16
        else if constexpr (std::is_same_v<WeiT, bfloat16_t>) {
#ifdef AVX512_FP32_WEIGHT_ONLY_BF16
<<<<<<< HEAD
            if (xft_get_verbose() >= 1) {
                TimeLine t("xdnn_sgemm_f32bf16f32_compute_biasadd_relu");
                double ms = get_msec();
                xdnn_sgemm_f32bf16f32_compute_biasadd_relu(transA, M, N, K, alpha, A, lda, packedB, beta, C, ldc, bias);
                ms = get_msec() - ms;
                printf("xft_verbose,exec,cpu,api,xdnn_sgemm_f32bf16f32_compute_biasadd_relu,m%dk%dn%d,%g\n",
                        M, K, N, ms);
                fflush(stdout);
            }
            else {
                TimeLine t("xdnn_sgemm_f32bf16f32_compute_biasadd_relu");
                xdnn_sgemm_f32bf16f32_compute_biasadd_relu(transA, M, N, K, alpha, A, lda, packedB, beta, C, ldc, bias);
            }
#elif defined(AVX512_BF16_WEIGHT_ONLY_BF16)
            if (M > USE_AMX_M) {
                if (xft_get_verbose() >= 1) {
                    TimeLine t("onednn_amx_sgemm_f32bf16f32_compute_biasadd_relu");
                    double ms = get_msec();
                    onednn_amx_sgemm_f32bf16f32_compute_biasadd_relu(
                            transA, M, N, K, alpha, A, lda, packedB, beta, C, ldc, bias);
                    ms = get_msec() - ms;
                    printf("xft_verbose,exec,cpu,api,onednn_amx_sgemm_f32bf16f32_compute_biasadd_relu,m%dk%dn%d,%g\n",
                            M, K, N, ms);
                    fflush(stdout);
                }
                else {
                    TimeLine t("onednn_amx_sgemm_f32bf16f32_compute_biasadd_relu");
                    onednn_amx_sgemm_f32bf16f32_compute_biasadd_relu(
                            transA, M, N, K, alpha, A, lda, packedB, beta, C, ldc, bias);
                }
            }
            else {
                if (xft_get_verbose() >= 1) {
                    TimeLine t("xdnn_bgemm_f32bf16f32_compute_biasadd_relu");
                    double ms = get_msec();
                    xdnn_bgemm_f32bf16f32_compute_biasadd_relu(transA, M, N, K, alpha, A, lda, (const XDNN_BF16 *)packedB, beta, C, ldc, bias);
                    ms = get_msec() - ms;
                    printf("xft_verbose,exec,cpu,api,xdnn_bgemm_f32bf16f32_compute_biasadd_relu,m%dk%dn%d,%g\n",
                            M, K, N, ms);
                    fflush(stdout);
                }
                else {
                    TimeLine t("xdnn_bgemm_f32bf16f32_compute_biasadd_relu");
                    xdnn_bgemm_f32bf16f32_compute_biasadd_relu(transA, M, N, K, alpha, A, lda, (const XDNN_BF16 *)packedB, beta, C, ldc, bias);
                }
=======
            TimeLine t("xdnn_sgemm_f32bf16f32_compute_biasadd_relu");
            xdnn_sgemm_f32bf16f32_compute_biasadd_relu(
                    transA, M, N, K, alpha, A, lda, (const XDNN_UINT4x2 *)packedB, beta, C, ldc, bias);
#elif defined(AVX512_BF16_WEIGHT_ONLY_BF16)
            if (M > USE_AMX_M) {
                TimeLine t("onednn_amx_sgemm_f32bf16f32_compute_biasadd_relu");
                onednn_amx_sgemm_f32bf16f32_compute_biasadd_relu(
                        transA, M, N, K, alpha, A, lda, packedB, beta, C, ldc, bias);
            } else {
                TimeLine t("xdnn_bgemm_f32bf16f32_compute_biasadd_relu");
                xdnn_bgemm_f32bf16f32_compute_biasadd_relu(
                        transA, M, N, K, alpha, A, lda, (const XDNN_BF16 *)packedB, beta, C, ldc, bias);
>>>>>>> 5ca0fc3c
            }
#else
            printf("%s:%d: Need to define WEIGHT_ONLY_BF16 kernel data type.\n", __FILE__, __LINE__);
            exit(-1);
#endif
        }

        // INT8
        else if constexpr (std::is_same_v<WeiT, int8_t>) {
#ifdef AVX512_FP32_WEIGHT_ONLY_INT8
<<<<<<< HEAD
            if (xft_get_verbose() >= 1) {
                TimeLine t("xdnn_sgemm_f32i8f32_compute_biasadd_relu");
                double ms = get_msec();
                xdnn_sgemm_f32i8f32_compute_biasadd_relu(
                        transA, M, N, K, alpha, A, lda, packedB, scaleB, zeroB, beta, C, ldc, bias);
                ms = get_msec() - ms;
                printf("xft_verbose,exec,cpu,api,xdnn_sgemm_f32i8f32_compute_biasadd_relu,m%dk%dn%d,%g\n",
                        M, K, N, ms);
                fflush(stdout);
            }
            else {
                TimeLine t("xdnn_sgemm_f32i8f32_compute_biasadd_relu");
                xdnn_sgemm_f32i8f32_compute_biasadd_relu(
                        transA, M, N, K, alpha, A, lda, packedB, scaleB, zeroB, beta, C, ldc, bias);
            }
#elif defined(AVX512_FP16_WEIGHT_ONLY_INT8)
            if (xft_get_verbose() >= 1) {
                TimeLine t("xdnn_hgemm_f32i8f32_compute_biasadd_relu");
                double ms = get_msec();
                xdnn_hgemm_f32i8f32_compute_biasadd_relu(
                        transA, M, N, K, alpha, A, lda, packedB, scaleB, zeroB, beta, C, ldc, bias);
                ms = get_msec() - ms;
                printf("xft_verbose,exec,cpu,api,xdnn_hgemm_f32i8f32_compute_biasadd_relu,m%dk%dn%d,%g\n",
                        M, K, N, ms);
                fflush(stdout);
            }
            else {
                TimeLine t("xdnn_hgemm_f32i8f32_compute_biasadd_relu");
                xdnn_hgemm_f32i8f32_compute_biasadd_relu(
                        transA, M, N, K, alpha, A, lda, packedB, scaleB, zeroB, beta, C, ldc, bias);
            }
=======
            TimeLine t("xdnn_sgemm_f32s8f32_compute_biasadd_relu");
            xdnn_sgemm_f32s8f32_compute_biasadd_relu(
                    transA, M, N, K, alpha, A, lda, packedB, scaleB, zeroB, beta, C, ldc, bias);
#elif defined(AVX512_FP16_WEIGHT_ONLY_INT8)
            TimeLine t("xdnn_hgemm_f32s8f32_compute_biasadd_relu");
            xdnn_hgemm_f32s8f32_compute_biasadd_relu(
                    transA, M, N, K, alpha, A, lda, packedB, scaleB, zeroB, beta, C, ldc, bias);
>>>>>>> 5ca0fc3c
#else
            printf("%s:%d: Need to define WEIGHT_ONLY_INT8 kernel data type.\n", __FILE__, __LINE__);
            exit(-1);
#endif
        }

        // INT4
        else if constexpr (std::is_same_v<WeiT, uint4x2_t>) {
#ifdef AVX512_FP32_WEIGHT_ONLY_INT4
            TimeLine t("xdnn_sgemm_f32u4f32_compute_biasadd_relu");
            xdnn_sgemm_f32u4f32_compute_biasadd_relu(
                    transA, M, N, K, alpha, A, lda, (const XDNN_UINT4x2 *)packedB, scaleB, zeroB, beta, C, ldc, bias);
#elif defined(AVX512_FP16_WEIGHT_ONLY_INT4)
            TimeLine t("xdnn_hgemm_f32u4f32_compute_biasadd_relu");
            xdnn_hgemm_f32u4f32_compute_biasadd_relu(
                    transA, M, N, K, alpha, A, lda, (const XDNN_UINT4x2 *)packedB, scaleB, zeroB, beta, C, ldc, bias);
#else
            printf("%s:%d: Need to define WEIGHT_ONLY_INT4 kernel data type.\n", __FILE__, __LINE__);
            exit(-1);
#endif
        }

        // NF4
        else if constexpr (std::is_same_v<WeiT, nf4x2_t>) {
#ifdef AVX512_FP32_WEIGHT_ONLY_NF4
            TimeLine t("xdnn_sgemm_f32nf4f32_compute_biasadd_relu");
            xdnn_sgemm_f32nf4f32_compute_biasadd_relu(
                    transA, M, N, K, alpha, A, lda, (const XDNN_NF4x2 *)packedB, scaleB, zeroB, beta, C, ldc, bias);
#elif defined(AVX512_FP16_WEIGHT_ONLY_NF4)
            TimeLine t("xdnn_hgemm_f32nf4f32_compute_biasadd_relu");
            xdnn_hgemm_f32nf4f32_compute_biasadd_relu(
                    transA, M, N, K, alpha, A, lda, (const XDNN_NF4x2 *)packedB, scaleB, zeroB, beta, C, ldc, bias);
#else
            printf("%s:%d: Need to define WEIGHT_ONLY_NF4 kernel data type.\n", __FILE__, __LINE__);
            exit(-1);
#endif
        }
    }

    template <typename InT, typename WeiT, typename OutT>
    static void compute_silu(bool transA, int M, int N, int K, float alpha, const InT *A, int lda, const WeiT *packedB,
            const float *scaleB, const float *zeroB, float beta, OutT *C, int ldc) {
        // FP32
        if constexpr (std::is_same_v<WeiT, float>) {
            if (xft_get_verbose() >= 1) {
                TimeLine t("xdnn_sgemm_compute_silu");
                double ms = get_msec();
                xdnn_sgemm_compute_silu(transA, M, N, K, alpha, A, lda, packedB, beta, C, ldc);
                ms = get_msec() - ms;
                printf("xft_verbose,exec,cpu,api,xdnn_sgemm_compute_silu,m%dk%dn%d,%g\n",
                        M, K, N, ms);
                fflush(stdout);
            }
            else {
                TimeLine t("xdnn_sgemm_compute_silu");
                xdnn_sgemm_compute_silu(transA, M, N, K, alpha, A, lda, packedB, beta, C, ldc);
            }
        }

        // FP16
        else if constexpr (std::is_same_v<WeiT, float16_t>) {
#ifdef AVX512_FP32_WEIGHT_ONLY_FP16
            if (xft_get_verbose() >= 1) {
                TimeLine t("xdnn_sgemm_f32f16f32_compute_silu");
                double ms = get_msec();
                xdnn_sgemm_f32f16f32_compute_silu(transA, M, N, K, alpha, A, lda, (const XDNN_FP16 *)packedB, beta, C, ldc); 
                ms = get_msec() - ms;
                printf("xft_verbose,exec,cpu,api,xdnn_sgemm_f32f16f32_compute_silu,m%dk%dn%d,%g\n",
                        M, K, N, ms);
                fflush(stdout);
            }
            else {
                TimeLine t("xdnn_sgemm_f32f16f32_compute_silu");
                xdnn_sgemm_f32f16f32_compute_silu(transA, M, N, K, alpha, A, lda, (const XDNN_FP16 *)packedB, beta, C, ldc); 
            }
#elif defined(AVX512_FP16_WEIGHT_ONLY_FP16)
            if (xft_get_verbose() >= 1) {
                TimeLine t("xdnn_hgemm_f32f16f32_compute_silu");
                double ms = get_msec();
                xdnn_hgemm_f32f16f32_compute_silu(transA, M, N, K, alpha, A, lda, (const XDNN_FP16 *)packedB, beta, C, ldc);
                ms = get_msec() - ms;
                printf("xft_verbose,exec,cpu,api,xdnn_hgemm_f32f16f32_compute_silu,m%dk%dn%d,%g\n",
                        M, K, N, ms);
                fflush(stdout);
            }
            else {
                TimeLine t("xdnn_hgemm_f32f16f32_compute_silu");
                xdnn_hgemm_f32f16f32_compute_silu(transA, M, N, K, alpha, A, lda, (const XDNN_FP16 *)packedB, beta, C, ldc);
            }  
#else
            printf("%s:%d: Need to define WEIGHT_ONLY_FP16 kernel data type.\n", __FILE__, __LINE__);
            exit(-1);
#endif
        }

        // BF16
        else if constexpr (std::is_same_v<WeiT, bfloat16_t>) {
#ifdef AVX512_FP32_WEIGHT_ONLY_BF16
<<<<<<< HEAD
            if (xft_get_verbose() >= 1) {
                TimeLine t("xdnn_sgemm_f32bf16f32_compute_silu");
                double ms = get_msec();
                xdnn_sgemm_f32bf16f32_compute_silu(transA, M, N, K, alpha, A, lda, packedB, beta, C, ldc);
                ms = get_msec() - ms;
                printf("xft_verbose,exec,cpu,api,xdnn_sgemm_f32bf16f32_compute_silu,m%dk%dn%d,%g\n",
                        M, K, N, ms);
                fflush(stdout);
            }
            else {
                TimeLine t("xdnn_sgemm_f32bf16f32_compute_silu");
                xdnn_sgemm_f32bf16f32_compute_silu(transA, M, N, K, alpha, A, lda, packedB, beta, C, ldc);
            }
=======
            TimeLine t("xdnn_sgemm_f32bf16f32_compute_silu");
            xdnn_sgemm_f32bf16f32_compute_silu(
                    transA, M, N, K, alpha, A, lda, (const XDNN_UINT4x2 *)packedB, beta, C, ldc);
>>>>>>> 5ca0fc3c
#elif defined(AVX512_BF16_WEIGHT_ONLY_BF16)
            if (M > USE_AMX_M) {
                if (xft_get_verbose() >= 1) {
                    TimeLine t("onednn_amx_sgemm_f32bf16f32_compute_silu");
                    double ms = get_msec();
                    onednn_amx_sgemm_f32bf16f32_compute_silu(transA, M, N, K, alpha, A, lda, packedB, beta, C, ldc);
                    ms = get_msec() - ms;
                    printf("xft_verbose,exec,cpu,api,onednn_amx_sgemm_f32bf16f32_compute_silu,m%dk%dn%d,%g\n",
                            M, K, N, ms);
                    fflush(stdout);
                }
                else {
                    TimeLine t("onednn_amx_sgemm_f32bf16f32_compute_silu");
                    onednn_amx_sgemm_f32bf16f32_compute_silu(transA, M, N, K, alpha, A, lda, packedB, beta, C, ldc);
                }
            } else {
<<<<<<< HEAD
                if (xft_get_verbose() >= 1) {
                    TimeLine t("xdnn_bgemm_f32bf16f32_compute_silu");
                    double ms = get_msec();
                    xdnn_bgemm_f32bf16f32_compute_silu(transA, M, N, K, alpha, A, lda, (const XDNN_BF16 *)packedB, beta, C, ldc);
                    ms = get_msec() - ms;
                    printf("xft_verbose,exec,cpu,api,xdnn_bgemm_f32bf16f32_compute_silu,m%dk%dn%d,%g\n",
                            M, K, N, ms);
                    fflush(stdout);
                }
                else {
                    TimeLine t("xdnn_bgemm_f32bf16f32_compute_silu");
                    xdnn_bgemm_f32bf16f32_compute_silu(transA, M, N, K, alpha, A, lda, (const XDNN_BF16 *)packedB, beta, C, ldc);
                }
=======
                TimeLine t("xdnn_bgemm_f32bf16f32_compute_silu");
                xdnn_bgemm_f32bf16f32_compute_silu(
                        transA, M, N, K, alpha, A, lda, (const XDNN_BF16 *)packedB, beta, C, ldc);
>>>>>>> 5ca0fc3c
            }
#else
            printf("%s:%d: Need to define WEIGHT_ONLY_BF16 kernel data type.\n", __FILE__, __LINE__);
            exit(-1);
#endif
        }

        // INT8
        else if constexpr (std::is_same_v<WeiT, int8_t>) {
#ifdef AVX512_FP32_WEIGHT_ONLY_INT8
<<<<<<< HEAD
            if (xft_get_verbose() >= 1) {
                TimeLine t("xdnn_sgemm_f32i8f32_compute_silu");
                double ms = get_msec();
                xdnn_sgemm_f32i8f32_compute_silu(transA, M, N, K, alpha, A, lda, packedB, scaleB, zeroB, beta, C, ldc);
                ms = get_msec() - ms;
                printf("xft_verbose,exec,cpu,api,xdnn_sgemm_f32i8f32_compute_silu,m%dk%dn%d,%g\n",
                        M, K, N, ms);
                fflush(stdout);
            }
            else {
                TimeLine t("xdnn_sgemm_f32i8f32_compute_silu");
                xdnn_sgemm_f32i8f32_compute_silu(transA, M, N, K, alpha, A, lda, packedB, scaleB, zeroB, beta, C, ldc);
            }
#elif defined(AVX512_FP16_WEIGHT_ONLY_INT8)
            if (xft_get_verbose() >= 1) {
                TimeLine t("xdnn_hgemm_f32i8f32_compute_silu");
                double ms = get_msec();
                xdnn_hgemm_f32i8f32_compute_silu(transA, M, N, K, alpha, A, lda, packedB, scaleB, zeroB, beta, C, ldc);
                ms = get_msec() - ms;
                printf("xft_verbose,exec,cpu,api,xdnn_hgemm_f32i8f32_compute_silu,m%dk%dn%d,%g\n",
                        M, K, N, ms);
                fflush(stdout);
            }
            else {
                TimeLine t("xdnn_hgemm_f32i8f32_compute_silu");
                xdnn_hgemm_f32i8f32_compute_silu(transA, M, N, K, alpha, A, lda, packedB, scaleB, zeroB, beta, C, ldc);
            }
=======
            TimeLine t("xdnn_sgemm_f32s8f32_compute_silu");
            xdnn_sgemm_f32s8f32_compute_silu(transA, M, N, K, alpha, A, lda, packedB, scaleB, zeroB, beta, C, ldc);
#elif defined(AVX512_FP16_WEIGHT_ONLY_INT8)
            TimeLine t("xdnn_hgemm_f32s8f32_compute_silu");
            xdnn_hgemm_f32s8f32_compute_silu(transA, M, N, K, alpha, A, lda, packedB, scaleB, zeroB, beta, C, ldc);
>>>>>>> 5ca0fc3c
#else
            printf("%s:%d: Need to define WEIGHT_ONLY_INT8 kernel data type.\n", __FILE__, __LINE__);
            exit(-1);
#endif
        }

        // INT4
        else if constexpr (std::is_same_v<WeiT, uint4x2_t>) {
#ifdef AVX512_FP32_WEIGHT_ONLY_INT4
            TimeLine t("xdnn_sgemm_f32u4f32_compute_silu");
            xdnn_sgemm_f32u4f32_compute_silu(
                    transA, M, N, K, alpha, A, lda, (const XDNN_UINT4x2 *)packedB, scaleB, zeroB, beta, C, ldc);
#elif defined(AVX512_FP16_WEIGHT_ONLY_INT4)
            TimeLine t("xdnn_hgemm_f32u4f32_compute_silu");
            xdnn_hgemm_f32u4f32_compute_silu(
                    transA, M, N, K, alpha, A, lda, (const XDNN_UINT4x2 *)packedB, scaleB, zeroB, beta, C, ldc);
#else
            printf("%s:%d: Need to define WEIGHT_ONLY_INT4 kernel data type.\n", __FILE__, __LINE__);
            exit(-1);
#endif
        }

        // NF4
        else if constexpr (std::is_same_v<WeiT, nf4x2_t>) {
#ifdef AVX512_FP32_WEIGHT_ONLY_NF4
            TimeLine t("xdnn_sgemm_f32nf4f32_compute_silu");
            xdnn_sgemm_f32nf4f32_compute_silu(
                    transA, M, N, K, alpha, A, lda, (const XDNN_NF4x2 *)packedB, scaleB, zeroB, beta, C, ldc);
#elif defined(AVX512_FP16_WEIGHT_ONLY_NF4)
            TimeLine t("xdnn_hgemm_f32nf4f32_compute_silu");
            xdnn_hgemm_f32nf4f32_compute_silu(
                    transA, M, N, K, alpha, A, lda, (const XDNN_NF4x2 *)packedB, scaleB, zeroB, beta, C, ldc);
#else
            printf("%s:%d: Need to define WEIGHT_ONLY_NF4 kernel data type.\n", __FILE__, __LINE__);
            exit(-1);
#endif
        }
    }

    template <typename InT, typename WeiT, typename OutT>
    static void compute_resmul(bool transA, int M, int N, int K, float alpha, const InT *A, int lda,
            const WeiT *packedB, const float *scaleB, const float *zeroB, float beta, OutT *C, int ldc,
            const float *res, int ldres) {
        // FP32
        if constexpr (std::is_same_v<WeiT, float>) {
            if (xft_get_verbose() >= 1) {
                TimeLine t("xdnn_sgemm_compute_resmul");
                double ms = get_msec();
                xdnn_sgemm_compute_resmul(transA, M, N, K, alpha, A, lda, packedB, beta, C, ldc, res, ldres);
                ms = get_msec() - ms;
                printf("xft_verbose,exec,cpu,api,xdnn_sgemm_compute_resmul,m%dk%dn%d,%g\n",
                        M, K, N, ms);
                fflush(stdout);
            }
            else {
                TimeLine t("xdnn_sgemm_compute_resmul");
                xdnn_sgemm_compute_resmul(transA, M, N, K, alpha, A, lda, packedB, beta, C, ldc, res, ldres);
            }
        }

        // FP16
        else if constexpr (std::is_same_v<WeiT, float16_t>) {
#ifdef AVX512_FP32_WEIGHT_ONLY_FP16
<<<<<<< HEAD
            if (xft_get_verbose() >= 1) {
                TimeLine t("xdnn_sgemm_f32f16f32_compute_resmul");
                double ms = get_msec();
                xdnn_sgemm_f32f16f32_compute_resmul(transA, M, N, K, alpha, A, lda, (const XDNN_FP16 *)packedB, beta, C, ldc, res, ldres);
                ms = get_msec() - ms;
                printf("xft_verbose,exec,cpu,api,xdnn_sgemm_f32f16f32_compute_resmul,m%dk%dn%d,%g\n",
                        M, K, N, ms);
                fflush(stdout);
            }
            else {
                TimeLine t("xdnn_sgemm_f32f16f32_compute_resmul");
                xdnn_sgemm_f32f16f32_compute_resmul(transA, M, N, K, alpha, A, lda, (const XDNN_FP16 *)packedB, beta, C, ldc, res, ldres);
            }
#elif defined(AVX512_FP16_WEIGHT_ONLY_FP16)
            if (xft_get_verbose() >= 1) {
                TimeLine t("xdnn_hgemm_f32f16f32_compute_resmul");
                double ms = get_msec();
                xdnn_hgemm_f32f16f32_compute_resmul(transA, M, N, K, alpha, A, lda, (const XDNN_FP16 *)packedB, beta, C, ldc, res, ldres);
                ms = get_msec() - ms;
                printf("xft_verbose,exec,cpu,api,xdnn_hgemm_f32f16f32_compute_resmul,m%dk%dn%d,%g\n",
                        M, K, N, ms);
                fflush(stdout);
            }
            else {
                TimeLine t("xdnn_hgemm_f32f16f32_compute_resmul");
                xdnn_hgemm_f32f16f32_compute_resmul(transA, M, N, K, alpha, A, lda, (const XDNN_FP16 *)packedB, beta, C, ldc, res, ldres);
            }
=======
            TimeLine t("xdnn_sgemm_f32f16f32_compute_resmul");
            xdnn_sgemm_f32f16f32_compute_resmul(
                    transA, M, N, K, alpha, A, lda, (const XDNN_FP16 *)packedB, beta, C, ldc, res, ldres);
#elif defined(AVX512_FP16_WEIGHT_ONLY_FP16)
            TimeLine t("xdnn_hgemm_f32f16f32_compute_resmul");
            xdnn_hgemm_f32f16f32_compute_resmul(
                    transA, M, N, K, alpha, A, lda, (const XDNN_FP16 *)packedB, beta, C, ldc, res, ldres);
>>>>>>> 5ca0fc3c
#else
            printf("%s:%d: Need to define WEIGHT_ONLY_FP16 kernel data type.\n", __FILE__, __LINE__);
            exit(-1);
#endif
        }

        // BF16
        else if constexpr (std::is_same_v<WeiT, bfloat16_t>) {
#ifdef AVX512_FP32_WEIGHT_ONLY_BF16
<<<<<<< HEAD
            if (xft_get_verbose() >= 1) {
                TimeLine t("xdnn_sgemm_f32bf16f32_compute_resmul");
                double ms = get_msec();
                xdnn_sgemm_f32bf16f32_compute_resmul(transA, M, N, K, alpha, A, lda, packedB, beta, C, ldc, res, ldres);
                ms = get_msec() - ms;
                printf("xft_verbose,exec,cpu,api,xdnn_sgemm_f32bf16f32_compute_resmul,m%dk%dn%d,%g\n",
                        M, K, N, ms);
                fflush(stdout);
            }
            else {
                TimeLine t("xdnn_sgemm_f32bf16f32_compute_resmul");
                xdnn_sgemm_f32bf16f32_compute_resmul(transA, M, N, K, alpha, A, lda, packedB, beta, C, ldc, res, ldres);
            }
=======
            TimeLine t("xdnn_sgemm_f32bf16f32_compute_resmul");
            xdnn_sgemm_f32bf16f32_compute_resmul(
                    transA, M, N, K, alpha, A, lda, (const XDNN_UINT4x2 *)packedB, beta, C, ldc, res, ldres);
>>>>>>> 5ca0fc3c
#elif defined(AVX512_BF16_WEIGHT_ONLY_BF16)
            if (M > USE_AMX_M) {
                if (xft_get_verbose() >= 1) {
                    TimeLine t("onednn_amx_sgemm_f32bf16f32_compute_resmul");
                    double ms = get_msec();
                    onednn_amx_sgemm_f32bf16f32_compute_resmul(
                            transA, M, N, K, alpha, A, lda, packedB, beta, C, ldc, res, ldres);
                    ms = get_msec() - ms;
                    printf("xft_verbose,exec,cpu,api,onednn_amx_sgemm_f32bf16f32_compute_resmul,m%dk%dn%d,%g\n",
                            M, K, N, ms);
                    fflush(stdout);
                }
                else {
                    TimeLine t("onednn_amx_sgemm_f32bf16f32_compute_resmul");
                    onednn_amx_sgemm_f32bf16f32_compute_resmul(
                            transA, M, N, K, alpha, A, lda, packedB, beta, C, ldc, res, ldres);
                }
            } else {
<<<<<<< HEAD
                if (xft_get_verbose() >= 1) {
                    TimeLine t("xdnn_bgemm_f32bf16f32_compute_resmul");
                    double ms = get_msec();
                    xdnn_bgemm_f32bf16f32_compute_resmul(transA, M, N, K, alpha, A, lda, (const XDNN_BF16 *)packedB, beta, C, ldc, res, ldres);
                    ms = get_msec() - ms;
                    printf("xft_verbose,exec,cpu,api,xdnn_bgemm_f32bf16f32_compute_resmul,m%dk%dn%d,%g\n",
                            M, K, N, ms);
                    fflush(stdout);
                }
                else {
                    TimeLine t("xdnn_bgemm_f32bf16f32_compute_resmul");
                    xdnn_bgemm_f32bf16f32_compute_resmul(transA, M, N, K, alpha, A, lda, (const XDNN_BF16 *)packedB, beta, C, ldc, res, ldres);
                }
=======
                TimeLine t("xdnn_bgemm_f32bf16f32_compute_resmul");
                xdnn_bgemm_f32bf16f32_compute_resmul(
                        transA, M, N, K, alpha, A, lda, (const XDNN_BF16 *)packedB, beta, C, ldc, res, ldres);
>>>>>>> 5ca0fc3c
            }
#else
            printf("%s:%d: Need to define WEIGHT_ONLY_BF16 kernel data type.\n", __FILE__, __LINE__);
            exit(-1);
#endif
        }

        // INT8
        else if constexpr (std::is_same_v<WeiT, int8_t>) {
#ifdef AVX512_FP32_WEIGHT_ONLY_INT8
<<<<<<< HEAD
            if (xft_get_verbose() >= 1) {
                TimeLine t("xdnn_sgemm_f32i8f32_compute_resmul");
                double ms = get_msec();
                xdnn_sgemm_f32i8f32_compute_resmul(
                        transA, M, N, K, alpha, A, lda, packedB, scaleB, zeroB, beta, C, ldc, res, ldres);
                ms = get_msec() - ms;
                printf("xft_verbose,exec,cpu,api,xdnn_sgemm_f32i8f32_compute_resmul,m%dk%dn%d,%g\n",
                            M, K, N, ms);
                fflush(stdout);
            }
            else {
                TimeLine t("xdnn_sgemm_f32i8f32_compute_resmul");
                xdnn_sgemm_f32i8f32_compute_resmul(
                        transA, M, N, K, alpha, A, lda, packedB, scaleB, zeroB, beta, C, ldc, res, ldres);
            }     
#elif defined(AVX512_FP16_WEIGHT_ONLY_INT8)
            if (xft_get_verbose() >= 1) {
                TimeLine t("xdnn_hgemm_f32i8f32_compute_resmul");
                double ms = get_msec();
                xdnn_hgemm_f32i8f32_compute_resmul(
                        transA, M, N, K, alpha, A, lda, packedB, scaleB, zeroB, beta, C, ldc, res, ldres);
                ms = get_msec() - ms;
                printf("xft_verbose,exec,cpu,api,xdnn_hgemm_f32i8f32_compute_resmul,m%dk%dn%d,%g\n",
                            M, K, N, ms);
                fflush(stdout);
            }
            else {
                TimeLine t("xdnn_hgemm_f32i8f32_compute_resmul");
                xdnn_hgemm_f32i8f32_compute_resmul(
                        transA, M, N, K, alpha, A, lda, packedB, scaleB, zeroB, beta, C, ldc, res, ldres);
            }  
=======
            TimeLine t("xdnn_sgemm_f32s8f32_compute_resmul");
            xdnn_sgemm_f32s8f32_compute_resmul(
                    transA, M, N, K, alpha, A, lda, packedB, scaleB, zeroB, beta, C, ldc, res, ldres);
#elif defined(AVX512_FP16_WEIGHT_ONLY_INT8)
            TimeLine t("xdnn_hgemm_f32s8f32_compute_resmul");
            xdnn_hgemm_f32s8f32_compute_resmul(
                    transA, M, N, K, alpha, A, lda, packedB, scaleB, zeroB, beta, C, ldc, res, ldres);
>>>>>>> 5ca0fc3c
#else
            printf("%s:%d: Need to define WEIGHT_ONLY_INT8 kernel data type.\n", __FILE__, __LINE__);
            exit(-1);
#endif
        }

        // INT4
        else if constexpr (std::is_same_v<WeiT, uint4x2_t>) {
#ifdef AVX512_FP32_WEIGHT_ONLY_INT4
            TimeLine t("xdnn_sgemm_f32u4f32_compute_resmul");
            xdnn_sgemm_f32u4f32_compute_resmul(transA, M, N, K, alpha, A, lda, (const XDNN_UINT4x2 *)packedB, scaleB,
                    zeroB, beta, C, ldc, res, ldres);
#elif defined(AVX512_FP16_WEIGHT_ONLY_INT4)
            TimeLine t("xdnn_hgemm_f32u4f32_compute_resmul");
            xdnn_hgemm_f32u4f32_compute_resmul(transA, M, N, K, alpha, A, lda, (const XDNN_UINT4x2 *)packedB, scaleB,
                    zeroB, beta, C, ldc, res, ldres);
#else
            printf("%s:%d: Need to define WEIGHT_ONLY_INT4 kernel data type.\n", __FILE__, __LINE__);
            exit(-1);
#endif
        }

        // NF4
        else if constexpr (std::is_same_v<WeiT, nf4x2_t>) {
#ifdef AVX512_FP32_WEIGHT_ONLY_NF4
            TimeLine t("xdnn_sgemm_f32nf4f32_compute_resmul");
            xdnn_sgemm_f32nf4f32_compute_resmul(transA, M, N, K, alpha, A, lda, (const XDNN_NF4x2 *)packedB, scaleB,
                    zeroB, beta, C, ldc, res, ldres);
#elif defined(AVX512_FP16_WEIGHT_ONLY_NF4)
            TimeLine t("xdnn_hgemm_f32nf4f32_compute_resmul");
            xdnn_hgemm_f32nf4f32_compute_resmul(transA, M, N, K, alpha, A, lda, (const XDNN_NF4x2 *)packedB, scaleB,
                    zeroB, beta, C, ldc, res, ldres);
#else
            printf("%s:%d: Need to define WEIGHT_ONLY_NF4 kernel data type.\n", __FILE__, __LINE__);
            exit(-1);
#endif
        }
    }

    template <typename InT, typename WeiT, typename OutT>
    static void compute_residential(bool transA, int M, int N, int K, float alpha, const InT *A, int lda,
            const WeiT *packedB, const float *scaleB, const float *zeroB, float beta, OutT *C, int ldc,
            const float *bias, const float *res, int ldres) {
        // FP32
        if constexpr (std::is_same_v<WeiT, float>) {
            if (xft_get_verbose() >= 1) {
                TimeLine t("xdnn_sgemm_compute_residential");
                double ms = get_msec();
                xdnn_sgemm_compute_residential(transA, M, N, K, alpha, A, lda, packedB, beta, C, ldc, bias, res, ldres);
                ms = get_msec() - ms;
                printf("xft_verbose,exec,cpu,api,xdnn_sgemm_compute_residential,m%dk%dn%d,%g\n",
                            M, K, N, ms);
                fflush(stdout);
            }
            else {
                TimeLine t("xdnn_sgemm_compute_residential");
                xdnn_sgemm_compute_residential(transA, M, N, K, alpha, A, lda, packedB, beta, C, ldc, bias, res, ldres);
            }
        }

        // FP16
        else if constexpr (std::is_same_v<WeiT, float16_t>) {
#ifdef AVX512_FP32_WEIGHT_ONLY_FP16
            if (xft_get_verbose() >= 1) {
                TimeLine t("xdnn_sgemm_f32f16f32_compute_residential");
                double ms = get_msec();
                xdnn_sgemm_f32f16f32_compute_residential(
                        transA, M, N, K, alpha, A, lda, (const XDNN_FP16 *)packedB, beta, C, ldc, bias, res, ldres);
                ms = get_msec() - ms;
                printf("xft_verbose,exec,cpu,api,xdnn_sgemm_f32f16f32_compute_residential,m%dk%dn%d,%g\n",
                            M, K, N, ms);
                fflush(stdout);
            }
            else {
                TimeLine t("xdnn_sgemm_f32f16f32_compute_residential");
                xdnn_sgemm_f32f16f32_compute_residential(
                        transA, M, N, K, alpha, A, lda, (const XDNN_FP16 *)packedB, beta, C, ldc, bias, res, ldres);
            }
#elif defined(AVX512_FP16_WEIGHT_ONLY_FP16)
            if (xft_get_verbose() >= 1) {
                TimeLine t("xdnn_hgemm_f32f16f32_compute_residential");
                double ms = get_msec();
                xdnn_hgemm_f32f16f32_compute_residential(
                        transA, M, N, K, alpha, A, lda, (const XDNN_FP16 *)packedB, beta, C, ldc, bias, res, ldres);
                ms = get_msec() - ms;
                printf("xft_verbose,exec,cpu,api,xdnn_hgemm_f32f16f32_compute_residential,m%dk%dn%d,%g\n",
                            M, K, N, ms);
                fflush(stdout);
            }
            else {
                TimeLine t("xdnn_hgemm_f32f16f32_compute_residential");
                xdnn_hgemm_f32f16f32_compute_residential(
                        transA, M, N, K, alpha, A, lda, (const XDNN_FP16 *)packedB, beta, C, ldc, bias, res, ldres);
            }
#else
            printf("%s:%d: Need to define WEIGHT_ONLY_FP16 kernel data type.\n", __FILE__, __LINE__);
            exit(-1);
#endif
        }

        // BF16
        else if constexpr (std::is_same_v<WeiT, bfloat16_t>) {
#ifdef AVX512_FP32_WEIGHT_ONLY_BF16
<<<<<<< HEAD
            if (xft_get_verbose() >= 1) {
                TimeLine t("xdnn_sgemm_f32bf16f32_compute_residential");
                double ms = get_msec();
                xdnn_sgemm_f32bf16f32_compute_residential(
                        transA, M, N, K, alpha, A, lda, packedB, beta, C, ldc, bias, res, ldres);
                ms = get_msec() - ms;
                printf("xft_verbose,exec,cpu,api,xdnn_sgemm_f32bf16f32_compute_residential,m%dk%dn%d,%g\n",
                            M, K, N, ms);
                fflush(stdout);
            }
            else {
                TimeLine t("xdnn_sgemm_f32bf16f32_compute_residential");
                xdnn_sgemm_f32bf16f32_compute_residential(
                        transA, M, N, K, alpha, A, lda, packedB, beta, C, ldc, bias, res, ldres);
            }
=======
            TimeLine t("xdnn_sgemm_f32bf16f32_compute_residential");
            xdnn_sgemm_f32bf16f32_compute_residential(
                    transA, M, N, K, alpha, A, lda, (const XDNN_UINT4x2 *)packedB, beta, C, ldc, bias, res, ldres);
>>>>>>> 5ca0fc3c
#elif defined(AVX512_BF16_WEIGHT_ONLY_BF16)
            if (M > USE_AMX_M) {
                if (xft_get_verbose() >= 1) {
                    TimeLine t("onednn_amx_sgemm_f32bf16f32_compute_residential");
                    double ms = get_msec();
                    onednn_amx_sgemm_f32bf16f32_compute_residential(
                            transA, M, N, K, alpha, A, lda, packedB, beta, C, ldc, bias, res, ldres);
                    ms = get_msec() - ms;
                    printf("xft_verbose,exec,cpu,api,onednn_amx_sgemm_f32bf16f32_compute_residential,m%dk%dn%d,%g\n",
                            M, K, N, ms);
                    fflush(stdout);
                }
                else {
                    TimeLine t("onednn_amx_sgemm_f32bf16f32_compute_residential");
                    onednn_amx_sgemm_f32bf16f32_compute_residential(
                            transA, M, N, K, alpha, A, lda, packedB, beta, C, ldc, bias, res, ldres);
                }
            } else {
                if (xft_get_verbose() >= 1) {
                    TimeLine t("xdnn_bgemm_f32bf16f32_compute_residential");
                    double ms = get_msec();
                    xdnn_bgemm_f32bf16f32_compute_residential(
                            transA, M, N, K, alpha, A, lda, (const XDNN_BF16 *)packedB, beta, C, ldc, bias, res, ldres);
                    ms = get_msec() - ms;
                    printf("xft_verbose,exec,cpu,api,xdnn_bgemm_f32bf16f32_compute_residential,m%dk%dn%d,%g\n",
                            M, K, N, ms);
                    fflush(stdout);
                }
                else {
                    TimeLine t("xdnn_bgemm_f32bf16f32_compute_residential");
                    xdnn_bgemm_f32bf16f32_compute_residential(
                            transA, M, N, K, alpha, A, lda, (const XDNN_BF16 *)packedB, beta, C, ldc, bias, res, ldres);
                }
            }
#else
            printf("%s:%d: Need to define WEIGHT_ONLY_BF16 kernel data type.\n", __FILE__, __LINE__);
            exit(-1);
#endif
        }

        // INT8
        else if constexpr (std::is_same_v<WeiT, int8_t>) {
#ifdef AVX512_FP32_WEIGHT_ONLY_INT8
<<<<<<< HEAD
            if (xft_get_verbose() >= 1) {
                TimeLine t("xdnn_sgemm_f32i8f32_compute_residential");
                double ms = get_msec();
                xdnn_sgemm_f32i8f32_compute_residential(
                        transA, M, N, K, alpha, A, lda, packedB, scaleB, zeroB, beta, C, ldc, bias, res, ldres);
                ms = get_msec() - ms;
                printf("xft_verbose,exec,cpu,api,xdnn_sgemm_f32i8f32_compute_residential,m%dk%dn%d,%g\n",
                        M, K, N, ms);
                fflush(stdout);
            }
            else {
                TimeLine t("xdnn_sgemm_f32i8f32_compute_residential");
                xdnn_sgemm_f32i8f32_compute_residential(
                        transA, M, N, K, alpha, A, lda, packedB, scaleB, zeroB, beta, C, ldc, bias, res, ldres);
            }
#elif defined(AVX512_FP16_WEIGHT_ONLY_INT8)
            if (xft_get_verbose() >= 1) {
                TimeLine t("xdnn_hgemm_f32i8f32_compute_residential");
                double ms = get_msec();
                xdnn_hgemm_f32i8f32_compute_residential(
                        transA, M, N, K, alpha, A, lda, packedB, scaleB, zeroB, beta, C, ldc, bias, res, ldres);
                ms = get_msec() - ms;
                printf("xft_verbose,exec,cpu,api,xdnn_hgemm_f32i8f32_compute_residential,m%dk%dn%d,%g\n",
                        M, K, N, ms);
                fflush(stdout);
            }
            else {
                TimeLine t("xdnn_hgemm_f32i8f32_compute_residential");
                xdnn_hgemm_f32i8f32_compute_residential(
                        transA, M, N, K, alpha, A, lda, packedB, scaleB, zeroB, beta, C, ldc, bias, res, ldres);
            }
=======
            TimeLine t("xdnn_sgemm_f32s8f32_compute_residential");
            xdnn_sgemm_f32s8f32_compute_residential(
                    transA, M, N, K, alpha, A, lda, packedB, scaleB, zeroB, beta, C, ldc, bias, res, ldres);
#elif defined(AVX512_FP16_WEIGHT_ONLY_INT8)
            TimeLine t("xdnn_hgemm_f32s8f32_compute_residential");
            xdnn_hgemm_f32s8f32_compute_residential(
                    transA, M, N, K, alpha, A, lda, packedB, scaleB, zeroB, beta, C, ldc, bias, res, ldres);
>>>>>>> 5ca0fc3c
#else
            printf("%s:%d: Need to define WEIGHT_ONLY_INT8 kernel data type.\n", __FILE__, __LINE__);
            exit(-1);
#endif
        }

        // INT4
        else if constexpr (std::is_same_v<WeiT, uint4x2_t>) {
#ifdef AVX512_FP32_WEIGHT_ONLY_INT4
            TimeLine t("xdnn_sgemm_f32u4f32_compute_residential");
            xdnn_sgemm_f32u4f32_compute_residential(transA, M, N, K, alpha, A, lda, (const XDNN_UINT4x2 *)packedB,
                    scaleB, zeroB, beta, C, ldc, bias, res, ldres);
#elif defined(AVX512_FP16_WEIGHT_ONLY_INT4)
            TimeLine t("xdnn_hgemm_f32u4f32_compute_residential");
            xdnn_hgemm_f32u4f32_compute_residential(transA, M, N, K, alpha, A, lda, (const XDNN_UINT4x2 *)packedB,
                    scaleB, zeroB, beta, C, ldc, bias, res, ldres);
#else
            printf("%s:%d: Need to define WEIGHT_ONLY_INT4 kernel data type.\n", __FILE__, __LINE__);
            exit(-1);
#endif
        }

        // NF4
        else if constexpr (std::is_same_v<WeiT, nf4x2_t>) {
#ifdef AVX512_FP32_WEIGHT_ONLY_NF4
            TimeLine t("xdnn_sgemm_f32nf4f32_compute_residential");
            xdnn_sgemm_f32nf4f32_compute_residential(transA, M, N, K, alpha, A, lda, (const XDNN_NF4x2 *)packedB,
                    scaleB, zeroB, beta, C, ldc, bias, res, ldres);
#elif defined(AVX512_FP16_WEIGHT_ONLY_NF4)
            TimeLine t("xdnn_hgemm_f32nf4f32_compute_residential");
            xdnn_hgemm_f32nf4f32_compute_residential(transA, M, N, K, alpha, A, lda, (const XDNN_NF4x2 *)packedB,
                    scaleB, zeroB, beta, C, ldc, bias, res, ldres);
#else
            printf("%s:%d: Need to define WEIGHT_ONLY_NF4 kernel data type.\n", __FILE__, __LINE__);
            exit(-1);
#endif
        }
    }

    template <typename InT, typename WeiT, typename OutT>
    static void compute_resext(bool transA, int M, int N, int K, float alpha, const InT *A, int lda,
            const WeiT *packedB, const float *scaleB, const float *zeroB, float beta, OutT *C, int ldc,
            const float *bias, float gamma, float *res, int ldres) {
        // FP32
        if constexpr (std::is_same_v<WeiT, float>) {
            if (xft_get_verbose() >= 1) {
                TimeLine t("xdnn_sgemm_compute_resext");
                double ms = get_msec();
                xdnn_sgemm_compute_resext(transA, M, N, K, alpha, A, lda, packedB, beta, C, ldc, bias, gamma, res, ldres);
                ms = get_msec() - ms;
                printf("xft_verbose,exec,cpu,api,xdnn_sgemm_compute_resext,m%dk%dn%d,%g\n",
                        M, K, N, ms);
                fflush(stdout);
            }
            else {
                TimeLine t("xdnn_sgemm_compute_resext");
                xdnn_sgemm_compute_resext(transA, M, N, K, alpha, A, lda, packedB, beta, C, ldc, bias, gamma, res, ldres);
            }
        }

        // FP16
        else if constexpr (std::is_same_v<WeiT, float16_t>) {
#ifdef AVX512_FP32_WEIGHT_ONLY_FP16
            if (xft_get_verbose() >= 1) {
                TimeLine t("xdnn_sgemm_f32f16f32_compute_resext");
                double ms = get_msec();
                xdnn_sgemm_f32f16f32_compute_resext(
                        transA, M, N, K, alpha, A, lda, (const XDNN_FP16 *)packedB, beta, C, ldc, bias, gamma, res, ldres);
                ms = get_msec() - ms;
                printf("xft_verbose,exec,cpu,api,xdnn_sgemm_f32f16f32_compute_resext,m%dk%dn%d,%g\n",
                        M, K, N, ms);
                fflush(stdout);
            }
            else {
                TimeLine t("xdnn_sgemm_f32f16f32_compute_resext");
                xdnn_sgemm_f32f16f32_compute_resext(
                        transA, M, N, K, alpha, A, lda, (const XDNN_FP16 *)packedB, beta, C, ldc, bias, gamma, res, ldres);
            }
#elif defined(AVX512_FP16_WEIGHT_ONLY_FP16)
            if (xft_get_verbose() >= 1) {
                TimeLine t("xdnn_hgemm_f32f16f32_compute_resext");
                double ms = get_msec();
                xdnn_hgemm_f32f16f32_compute_resext(
                        transA, M, N, K, alpha, A, lda, (const XDNN_FP16 *)packedB, beta, C, ldc, bias, gamma, res, ldres);
                ms = get_msec() - ms;
                printf("xft_verbose,exec,cpu,api,xdnn_hgemm_f32f16f32_compute_resext,m%dk%dn%d,%g\n",
                        M, K, N, ms);
                fflush(stdout);
            }
            else {
                TimeLine t("xdnn_hgemm_f32f16f32_compute_resext");
                xdnn_hgemm_f32f16f32_compute_resext(
                        transA, M, N, K, alpha, A, lda, (const XDNN_FP16 *)packedB, beta, C, ldc, bias, gamma, res, ldres);
            }
#else
            printf("%s:%d: Need to define WEIGHT_ONLY_FP16 kernel data type.\n", __FILE__, __LINE__);
            exit(-1);
#endif
        }

        // BF16
        else if constexpr (std::is_same_v<WeiT, bfloat16_t>) {
#ifdef AVX512_FP32_WEIGHT_ONLY_BF16
<<<<<<< HEAD
            if (xft_get_verbose() >= 1) {
                TimeLine t("xdnn_sgemm_f32bf16f32_compute_resext");
                double ms = get_msec();
                xdnn_sgemm_f32bf16f32_compute_resext(
                        transA, M, N, K, alpha, A, lda, packedB, beta, C, ldc, bias, gamma, res, ldres);
                ms = get_msec() - ms;
                printf("xft_verbose,exec,cpu,api,xdnn_sgemm_f32bf16f32_compute_resext,m%dk%dn%d,%g\n",
                        M, K, N, ms);
                fflush(stdout);
            }
            else {
                TimeLine t("xdnn_sgemm_f32bf16f32_compute_resext");
                xdnn_sgemm_f32bf16f32_compute_resext(
                        transA, M, N, K, alpha, A, lda, packedB, beta, C, ldc, bias, gamma, res, ldres);
            }
=======
            TimeLine t("xdnn_sgemm_f32bf16f32_compute_resext");
            xdnn_sgemm_f32bf16f32_compute_resext(transA, M, N, K, alpha, A, lda, (const XDNN_UINT4x2 *)packedB, beta, C,
                    ldc, bias, gamma, res, ldres);
>>>>>>> 5ca0fc3c
#elif defined(AVX512_BF16_WEIGHT_ONLY_BF16)
            if (M > USE_AMX_M) {
                if (xft_get_verbose() >= 1) {
                    TimeLine t("onednn_amx_sgemm_f32bf16f32_compute_residential");
                    double ms = get_msec();
#pragma omp parallel for collapse(2)
                    for (int i = 0; i < M; ++i) {
                        for (int j = 0; j < N; ++j) {
                            res[i * ldres + j] = res[i * ldres + j] * gamma;
                        }
                    }
                    onednn_amx_sgemm_f32bf16f32_compute_residential(
                            transA, M, N, K, alpha, A, lda, packedB, beta, C, ldc, bias, res, ldres);
                    ms = get_msec() - ms;
                    printf("xft_verbose,exec,cpu,api,onednn_amx_sgemm_f32bf16f32_compute_residential,m%dk%dn%d,%g\n",
                            M, K, N, ms);
                    fflush(stdout);
                }
                else {
                    TimeLine t("onednn_amx_sgemm_f32bf16f32_compute_residential");
#pragma omp parallel for collapse(2)
                    for (int i = 0; i < M; ++i) {
                        for (int j = 0; j < N; ++j) {
                            res[i * ldres + j] = res[i * ldres + j] * gamma;
                        }
                    }
                    onednn_amx_sgemm_f32bf16f32_compute_residential(
                            transA, M, N, K, alpha, A, lda, packedB, beta, C, ldc, bias, res, ldres);
                }
            } else {
<<<<<<< HEAD
                if (xft_get_verbose() >= 1) {
                    TimeLine t("xdnn_bgemm_f32bf16f32_compute_resext");
                    double ms = get_msec();
                    xdnn_bgemm_f32bf16f32_compute_resext(
                            transA, M, N, K, alpha, A, lda, (const XDNN_BF16 *)packedB, beta, C, ldc, bias, gamma, res, ldres);
                    ms = get_msec() - ms;
                    printf("xft_verbose,exec,cpu,api,xdnn_bgemm_f32bf16f32_compute_resext,m%dk%dn%d,%g\n",
                            M, K, N, ms);
                    fflush(stdout);
                }
                else {
                    TimeLine t("xdnn_bgemm_f32bf16f32_compute_resext");
                    xdnn_bgemm_f32bf16f32_compute_resext(
                            transA, M, N, K, alpha, A, lda, (const XDNN_BF16 *)packedB, beta, C, ldc, bias, gamma, res, ldres);
                }
=======
                TimeLine t("xdnn_bgemm_f32bf16f32_compute_resext");
                xdnn_bgemm_f32bf16f32_compute_resext(transA, M, N, K, alpha, A, lda, (const XDNN_BF16 *)packedB, beta,
                        C, ldc, bias, gamma, res, ldres);
>>>>>>> 5ca0fc3c
            }
#else
            printf("%s:%d: Need to define WEIGHT_ONLY_BF16 kernel data type.\n", __FILE__, __LINE__);
            exit(-1);
#endif
        }

        // INT8
        else if constexpr (std::is_same_v<WeiT, int8_t>) {
#ifdef AVX512_FP32_WEIGHT_ONLY_INT8
<<<<<<< HEAD
            if (xft_get_verbose() >= 1) {
                TimeLine t("xdnn_sgemm_f32i8f32_compute_resext");
                double ms = get_msec();
                xdnn_sgemm_f32i8f32_compute_resext(
                        transA, M, N, K, alpha, A, lda, packedB, scaleB, zeroB, beta, C, ldc, bias, gamma, res, ldres);
                ms = get_msec() - ms;
                printf("xft_verbose,exec,cpu,api,xdnn_sgemm_f32i8f32_compute_resext,m%dk%dn%d,%g\n",
                        M, K, N, ms);
                fflush(stdout);
            }
            else {
                TimeLine t("xdnn_sgemm_f32i8f32_compute_resext");
                xdnn_sgemm_f32i8f32_compute_resext(
                        transA, M, N, K, alpha, A, lda, packedB, scaleB, zeroB, beta, C, ldc, bias, gamma, res, ldres);
            }
#elif defined(AVX512_FP16_WEIGHT_ONLY_INT8)
            if (xft_get_verbose() >= 1) {
                TimeLine t("xdnn_hgemm_f32i8f32_compute_resext");
                double ms = get_msec();
                xdnn_hgemm_f32i8f32_compute_resext(
                        transA, M, N, K, alpha, A, lda, packedB, scaleB, zeroB, beta, C, ldc, bias, gamma, res, ldres);
                ms = get_msec() - ms;
                printf("xft_verbose,exec,cpu,api,xdnn_hgemm_f32i8f32_compute_resext,m%dk%dn%d,%g\n",
                        M, K, N, ms);
                fflush(stdout);
            }
            else {
                TimeLine t("xdnn_hgemm_f32i8f32_compute_resext");
                xdnn_hgemm_f32i8f32_compute_resext(
                        transA, M, N, K, alpha, A, lda, packedB, scaleB, zeroB, beta, C, ldc, bias, gamma, res, ldres);
            }
=======
            TimeLine t("xdnn_sgemm_f32s8f32_compute_resext");
            xdnn_sgemm_f32s8f32_compute_resext(
                    transA, M, N, K, alpha, A, lda, packedB, scaleB, zeroB, beta, C, ldc, bias, gamma, res, ldres);
#elif defined(AVX512_FP16_WEIGHT_ONLY_INT8)
            TimeLine t("xdnn_hgemm_f32s8f32_compute_resext");
            xdnn_hgemm_f32s8f32_compute_resext(
                    transA, M, N, K, alpha, A, lda, packedB, scaleB, zeroB, beta, C, ldc, bias, gamma, res, ldres);
>>>>>>> 5ca0fc3c
#else
            printf("%s:%d: Need to define WEIGHT_ONLY_INT8 kernel data type.\n", __FILE__, __LINE__);
            exit(-1);
#endif
        }

        // INT4
        else if constexpr (std::is_same_v<WeiT, uint4x2_t>) {
#ifdef AVX512_FP32_WEIGHT_ONLY_INT4
            TimeLine t("xdnn_sgemm_f32u4f32_compute_resext");
            xdnn_sgemm_f32u4f32_compute_resext(transA, M, N, K, alpha, A, lda, (const XDNN_UINT4x2 *)packedB, scaleB,
                    zeroB, beta, C, ldc, bias, gamma, res, ldres);
#elif defined(AVX512_FP16_WEIGHT_ONLY_INT4)
            TimeLine t("xdnn_hgemm_f32u4f32_compute_resext");
            xdnn_hgemm_f32u4f32_compute_resext(transA, M, N, K, alpha, A, lda, (const XDNN_UINT4x2 *)packedB, scaleB,
                    zeroB, beta, C, ldc, bias, gamma, res, ldres);
#else
            printf("%s:%d: Need to define WEIGHT_ONLY_INT4 kernel data type.\n", __FILE__, __LINE__);
            exit(-1);
#endif
        }

        // NF4
        else if constexpr (std::is_same_v<WeiT, nf4x2_t>) {
#ifdef AVX512_FP32_WEIGHT_ONLY_NF4
            TimeLine t("xdnn_sgemm_f32nf4f32_compute_resext");
            xdnn_sgemm_f32nf4f32_compute_resext(transA, M, N, K, alpha, A, lda, (const XDNN_NF4x2 *)packedB, scaleB,
                    zeroB, beta, C, ldc, bias, gamma, res, ldres);
#elif defined(AVX512_FP16_WEIGHT_ONLY_NF4)
            TimeLine t("xdnn_hgemm_f32nf4f32_compute_resext");
            xdnn_hgemm_f32nf4f32_compute_resext(transA, M, N, K, alpha, A, lda, (const XDNN_NF4x2 *)packedB, scaleB,
                    zeroB, beta, C, ldc, bias, gamma, res, ldres);
#else
            printf("%s:%d: Need to define WEIGHT_ONLY_INT4 kernel data type.\n", __FILE__, __LINE__);
            exit(-1);
#endif
        }
    }

private:
    static dnnl::engine &get_dnnl_engine() {
        static dnnl::engine engine(dnnl::engine::kind::cpu, 0);
        return engine;
    }

    static dnnl::stream &get_dnnl_stream() {
        static dnnl::stream engine_stream(get_dnnl_engine());
        return engine_stream;
    }

    static std::unordered_map<std::string, std::tuple<dnnl::matmul::primitive_desc *, dnnl::matmul *>> &
    get_dnnl_matmul() {
        static std::unordered_map<std::string, std::tuple<dnnl::matmul::primitive_desc *, dnnl::matmul *>> matmul;
        return matmul;
    }

    enum matmul_kinds {
        Basic = 0,
        BiasAdd = 1,
        BiasAdd_Relu = 2,
        Silu = 3,
        Resmul = 4,
        Residential = 5,
        Resext = 6,
    };

    static std::string create_key(bool transA, int M, int N, int K, int matmul_kind) {
        std::string key = std::to_string(transA) + "_" + std::to_string(M) + "_" + std::to_string(N) + "_"
                + std::to_string(K) + "_" + std::to_string(matmul_kind);
        return key;
    }

    template <typename Tin, typename Tout>
    static void onednn_amx_sgemm_f32bf16f32_compute(bool transA, int M, int N, int K, float alpha, const Tin *A,
            int lda, const bfloat16_t *packedB, float beta, Tout *C, int ldc) {
        TimeLine t("onednn_amx_sgemm_f32bf16f32_compute");
        TimeLine t1("onednn_amx_sgemm_f32bf16f32_compute.create_primitive");
        using namespace dnnl;
        using tag = memory::format_tag;
        using dt = memory::data_type;

        matmul::primitive_desc *matmul_pd;
        matmul *matmul_prim;
        std::string key = create_key(transA, M, N, K, matmul_kinds::Basic);
        auto it = get_dnnl_matmul().find(key);
        if (it != get_dnnl_matmul().end()) {
            matmul_pd = std::get<0>(it->second);
            matmul_prim = std::get<1>(it->second);
        } else {
            // Source (A), weights (B) and destination (C) matrix dimensions.
            memory::dims input_dims = {M, K};
            memory::dims weight_dims = {K, N};
            memory::dims output_dims = {M, N};

            // Create memory descriptors and memory objects for src, weights, bias, and dst.
            auto input_md = memory::desc(input_dims, dt::bf16, tag::ab);
            auto weight_md = memory::desc(weight_dims, dt::bf16, get_amx_data_type());
            memory::desc output_md;
            if constexpr (std::is_same_v<Tin, float>) {
                output_md = memory::desc(output_dims, dt::f32, tag::ab);
            } else if constexpr (std::is_same_v<Tin, bfloat16_t>) {
                output_md = memory::desc(output_dims, dt::bf16, tag::ab);
            } else {
                printf(">>> onednn amx output date type not supported.");
            }

            // Create primitive descriptor and primitive.
            matmul_pd = new matmul::primitive_desc(get_dnnl_engine(), input_md, weight_md, output_md);
            matmul_prim = new matmul(*matmul_pd);

            // Cache primitive_desc and matmul
            std::string key = create_key(transA, M, N, K, matmul_kinds::Basic);
            std::tuple<dnnl::matmul::primitive_desc *, dnnl::matmul *> value(matmul_pd, matmul_prim);
            get_dnnl_matmul()[key] = value;
        }

        // Repack and convert input data.
        memory input_mem;
        if constexpr (std::is_same_v<Tin, float>) {
            input_mem = memory(matmul_pd->src_desc(), get_dnnl_engine());
        } else if constexpr (std::is_same_v<Tin, bfloat16_t>) {
            input_mem = memory(matmul_pd->src_desc(), get_dnnl_engine(), const_cast<bfloat16_t *>(A));
        } else {
            printf(">>> onednn amx input date type not supported.");
        }

        auto weight_mem = memory(matmul_pd->weights_desc(), get_dnnl_engine(), const_cast<bfloat16_t *>(packedB));
        auto output_mem = memory(matmul_pd->dst_desc(), get_dnnl_engine(), C);

        // Create the primitive args.
        std::unordered_map<int, memory> matmul_args;
        matmul_args.insert({DNNL_ARG_SRC, input_mem});
        matmul_args.insert({DNNL_ARG_WEIGHTS, weight_mem});
        matmul_args.insert({DNNL_ARG_DST, output_mem});
        t1.release();

        // Executions.
        TimeLine t2("onednn_amx_sgemm_f32bf16f32_compute.execute_primitive");
        // Reorder
        if constexpr (std::is_same_v<Tin, float>) {
#pragma omp parallel for
            for (int i = 0; i < M; ++i) {
                bfloat16_t::cvt_float_to_bfloat16(A + i * lda, (bfloat16_t *)input_mem.get_data_handle() + i * K, K);
            }
        }

        matmul_prim->execute(get_dnnl_stream(), matmul_args);
        get_dnnl_stream().wait();
    }

    template <typename Tin, typename Tout>
    static void onednn_amx_sgemm_f32bf16f32_compute_biasadd(bool transA, int M, int N, int K, float alpha, const Tin *A,
            int lda, const bfloat16_t *packedB, float beta, Tout *C, int ldc, const float *bias) {
        TimeLine t("onednn_amx_sgemm_f32bf16f32_compute_biasadd");
        TimeLine t1("onednn_amx_sgemm_f32bf16f32_compute_biasadd.create_primitive");
        using namespace dnnl;
        using tag = memory::format_tag;
        using dt = memory::data_type;

        matmul::primitive_desc *matmul_pd;
        matmul *matmul_prim;
        std::string key = create_key(transA, M, N, K, matmul_kinds::BiasAdd);
        auto it = get_dnnl_matmul().find(key);
        if (it != get_dnnl_matmul().end()) {
            matmul_pd = std::get<0>(it->second);
            matmul_prim = std::get<1>(it->second);
        } else {
            // Source (A), weights (B), and destination (C) matrix dimensions.
            memory::dims input_dims = {M, K};
            memory::dims weight_dims = {K, N};
            memory::dims bias_dims = {1, N};
            memory::dims output_dims = {M, N};

            // Create memory descriptors and memory objects for src, weights, bias, and dst.
            auto input_md = memory::desc(input_dims, dt::bf16, tag::ab);
            auto weight_md = memory::desc(weight_dims, dt::bf16, get_amx_data_type());
            auto bias_md = memory::desc(bias_dims, dt::f32, tag::ab);
            memory::desc output_md;
            if constexpr (std::is_same_v<Tin, float>) {
                output_md = memory::desc(output_dims, dt::f32, tag::ab);
            } else if constexpr (std::is_same_v<Tin, bfloat16_t>) {
                output_md = memory::desc(output_dims, dt::bf16, tag::ab);
            } else {
                printf(">>> onednn amx output date type not supported.");
            }

            // Create primitive descriptor & primitive.
            matmul_pd = new matmul::primitive_desc(get_dnnl_engine(), input_md, weight_md, bias_md, output_md);
            matmul_prim = new matmul(*matmul_pd);

            // Cache primitive_desc and matmul
            std::string key = create_key(transA, M, N, K, matmul_kinds::BiasAdd);
            std::tuple<dnnl::matmul::primitive_desc *, dnnl::matmul *> value(matmul_pd, matmul_prim);
            get_dnnl_matmul()[key] = value;
        }

        // Repack and convert input data.
        memory input_mem;
        if constexpr (std::is_same_v<Tin, float>) {
            input_mem = memory(matmul_pd->src_desc(), get_dnnl_engine());
        } else if constexpr (std::is_same_v<Tin, bfloat16_t>) {
            input_mem = memory(matmul_pd->src_desc(), get_dnnl_engine(), const_cast<bfloat16_t *>(A));
        } else {
            printf(">>> onednn amx input date type not supported.");
        }

        auto weight_mem = memory(matmul_pd->weights_desc(), get_dnnl_engine(), const_cast<bfloat16_t *>(packedB));
        auto bias_mem = memory(matmul_pd->bias_desc(), get_dnnl_engine(), const_cast<float *>(bias));
        auto output_mem = memory(matmul_pd->dst_desc(), get_dnnl_engine(), C);

        // Create the primitive args.
        std::unordered_map<int, memory> matmul_args;
        matmul_args.insert({DNNL_ARG_SRC, input_mem});
        matmul_args.insert({DNNL_ARG_WEIGHTS, weight_mem});
        matmul_args.insert({DNNL_ARG_BIAS, bias_mem});
        matmul_args.insert({DNNL_ARG_DST, output_mem});
        t1.release();

        // Executions.
        TimeLine t2("onednn_amx_sgemm_f32bf16f32_compute_biasadd.execute_primitive");
        // Reorder
        if constexpr (std::is_same_v<Tin, float>) {
#pragma omp parallel for
            for (int i = 0; i < M; ++i) {
                bfloat16_t::cvt_float_to_bfloat16(A + i * lda, (bfloat16_t *)input_mem.get_data_handle() + i * K, K);
            }
        }

        matmul_prim->execute(get_dnnl_stream(), matmul_args);
        get_dnnl_stream().wait();
    }

    template <typename Tin, typename Tout>
    static void onednn_amx_sgemm_f32bf16f32_compute_biasadd_relu(bool transA, int M, int N, int K, float alpha,
            const Tin *A, int lda, const bfloat16_t *packedB, float beta, Tout *C, int ldc, const float *bias) {
        TimeLine t("onednn_amx_sgemm_f32bf16f32_compute_biasadd_relu");
        TimeLine t1("onednn_amx_sgemm_f32bf16f32_compute_biasadd_relu.create_primitive");
        using namespace dnnl;
        using tag = memory::format_tag;
        using dt = memory::data_type;

        matmul::primitive_desc *matmul_pd;
        matmul *matmul_prim;
        std::string key = create_key(transA, M, N, K, matmul_kinds::BiasAdd_Relu);
        auto it = get_dnnl_matmul().find(key);
        if (it != get_dnnl_matmul().end()) {
            matmul_pd = std::get<0>(it->second);
            matmul_prim = std::get<1>(it->second);
        } else {
            // Source (A), weights (B), and destination (C) matrix dimensions.
            memory::dims input_dims = {M, K};
            memory::dims weight_dims = {K, N};
            memory::dims bias_dims = {1, N};
            memory::dims output_dims = {M, N};

            // Create primitive descriptor.
            auto input_md = memory::desc(input_dims, dt::bf16, tag::ab);
            auto weight_md = memory::desc(weight_dims, dt::bf16, get_amx_data_type());
            auto bias_md = memory::desc(bias_dims, dt::f32, tag::ab);
            memory::desc output_md;
            if constexpr (std::is_same_v<Tin, float>) {
                output_md = memory::desc(output_dims, dt::f32, tag::ab);
            } else if constexpr (std::is_same_v<Tin, bfloat16_t>) {
                output_md = memory::desc(output_dims, dt::bf16, tag::ab);
            } else {
                printf(">>> onednn amx output date type not supported.");
            }

            // Create primitive post-ops (ReLU).
            const float post_alpha = 0.0f;
            const float post_beta = 0.0f;
            post_ops matmul_ops;
            matmul_ops.append_eltwise(algorithm::eltwise_relu, post_alpha, post_beta);
            primitive_attr matmul_attr;
            matmul_attr.set_post_ops(matmul_ops);

            // Create primitive descriptor & primitive.
            matmul_pd = new matmul::primitive_desc(
                    get_dnnl_engine(), input_md, weight_md, bias_md, output_md, matmul_attr);
            matmul_prim = new matmul(*matmul_pd);

            // Cache primitive_desc and matmul
            std::string key = create_key(transA, M, N, K, matmul_kinds::BiasAdd_Relu);
            std::tuple<dnnl::matmul::primitive_desc *, dnnl::matmul *> value(matmul_pd, matmul_prim);
            get_dnnl_matmul()[key] = value;
        }

        // Repack and convert input data.
        memory input_mem;
        if constexpr (std::is_same_v<Tin, float>) {
            input_mem = memory(matmul_pd->src_desc(), get_dnnl_engine());
        } else if constexpr (std::is_same_v<Tin, bfloat16_t>) {
            input_mem = memory(matmul_pd->src_desc(), get_dnnl_engine(), const_cast<bfloat16_t *>(A));
        } else {
            printf(">>> onednn amx input date type not supported.");
        }

        auto weight_mem = memory(matmul_pd->weights_desc(), get_dnnl_engine(), const_cast<bfloat16_t *>(packedB));
        auto bias_mem = memory(matmul_pd->bias_desc(), get_dnnl_engine(), const_cast<float *>(bias));
        auto output_mem = memory(matmul_pd->dst_desc(), get_dnnl_engine(), C);

        // Create the primitive args.
        std::unordered_map<int, memory> matmul_args;
        matmul_args.insert({DNNL_ARG_SRC, input_mem});
        matmul_args.insert({DNNL_ARG_WEIGHTS, weight_mem});
        matmul_args.insert({DNNL_ARG_BIAS, bias_mem});
        matmul_args.insert({DNNL_ARG_DST, output_mem});
        t1.release();

        // Executions.
        TimeLine t2("onednn_amx_sgemm_f32bf16f32_compute_biasadd_relu.execute_primitive");
        // Reorder
        if constexpr (std::is_same_v<Tin, float>) {
#pragma omp parallel for
            for (int i = 0; i < M; ++i) {
                bfloat16_t::cvt_float_to_bfloat16(A + i * lda, (bfloat16_t *)input_mem.get_data_handle() + i * K, K);
            }
        }

        matmul_prim->execute(get_dnnl_stream(), matmul_args);
        get_dnnl_stream().wait();
    }

    template <typename Tin, typename Tout>
    static void onednn_amx_sgemm_f32bf16f32_compute_silu(bool transA, int M, int N, int K, float alpha, const Tin *A,
            int lda, const bfloat16_t *packedB, float beta, Tout *C, int ldc) {
        TimeLine t("onednn_amx_sgemm_f32bf16f32_compute_silu");
        TimeLine t1("onednn_amx_sgemm_f32bf16f32_compute_silu.create_primitive");
        using namespace dnnl;
        using tag = memory::format_tag;
        using dt = memory::data_type;

        matmul::primitive_desc *matmul_pd;
        matmul *matmul_prim;
        std::string key = create_key(transA, M, N, K, matmul_kinds::Silu);
        auto it = get_dnnl_matmul().find(key);
        if (it != get_dnnl_matmul().end()) {
            matmul_pd = std::get<0>(it->second);
            matmul_prim = std::get<1>(it->second);
        } else {
            // Source (A), weights (B), and destination (C) matrix dimensions.
            memory::dims input_dims = {M, K};
            memory::dims weight_dims = {K, N};
            memory::dims output_dims = {M, N};

            // Create primitive descriptor.
            auto input_md = memory::desc(input_dims, dt::bf16, tag::ab);
            auto weight_md = memory::desc(weight_dims, dt::bf16, get_amx_data_type());
            memory::desc output_md;
            if constexpr (std::is_same_v<Tin, float>) {
                output_md = memory::desc(output_dims, dt::f32, tag::ab);
            } else if constexpr (std::is_same_v<Tin, bfloat16_t>) {
                output_md = memory::desc(output_dims, dt::bf16, tag::ab);
            } else {
                printf(">>> onednn amx output date type not supported.");
            }

            // Create primitive post-ops (SiLU).
            const float post_alpha = 1.0f;
            const float post_beta = 0.0f;
            post_ops matmul_ops;
            matmul_ops.append_eltwise(algorithm::eltwise_swish, post_alpha, post_beta);
            primitive_attr matmul_attr;
            matmul_attr.set_post_ops(matmul_ops);

            // Create primitive descriptor and primitive.
            matmul_pd = new matmul::primitive_desc(get_dnnl_engine(), input_md, weight_md, output_md, matmul_attr);
            matmul_prim = new matmul(*matmul_pd);

            // Cache primitive_desc and matmul
            std::string key = create_key(transA, M, N, K, matmul_kinds::Silu);
            std::tuple<dnnl::matmul::primitive_desc *, dnnl::matmul *> value(matmul_pd, matmul_prim);
            get_dnnl_matmul()[key] = value;
        }

        // Repack and convert input data.
        memory input_mem;
        if constexpr (std::is_same_v<Tin, float>) {
            input_mem = memory(matmul_pd->src_desc(), get_dnnl_engine());
        } else if constexpr (std::is_same_v<Tin, bfloat16_t>) {
            input_mem = memory(matmul_pd->src_desc(), get_dnnl_engine(), const_cast<bfloat16_t *>(A));
        } else {
            printf(">>> onednn amx input date type not supported.");
        }

        auto weight_mem = memory(matmul_pd->weights_desc(), get_dnnl_engine(), const_cast<bfloat16_t *>(packedB));
        auto output_mem = memory(matmul_pd->dst_desc(), get_dnnl_engine(), C);

        // Create the primitive args.
        std::unordered_map<int, memory> matmul_args;
        matmul_args.insert({DNNL_ARG_SRC, input_mem});
        matmul_args.insert({DNNL_ARG_WEIGHTS, weight_mem});
        matmul_args.insert({DNNL_ARG_DST, output_mem});
        t1.release();

        // Executions.
        TimeLine t2("onednn_amx_sgemm_f32bf16f32_compute_silu.execute_primitive");
        // Reorder
        if constexpr (std::is_same_v<Tin, float>) {
#pragma omp parallel for
            for (int i = 0; i < M; ++i) {
                bfloat16_t::cvt_float_to_bfloat16(A + i * lda, (bfloat16_t *)input_mem.get_data_handle() + i * K, K);
            }
        }

        matmul_prim->execute(get_dnnl_stream(), matmul_args);
        get_dnnl_stream().wait();
    }

    template <typename Tin, typename Tout>
    static void onednn_amx_sgemm_f32bf16f32_compute_resmul(bool transA, int M, int N, int K, float alpha, const Tin *A,
            int lda, const bfloat16_t *packedB, float beta, Tout *C, int ldc, const float *res, int ldres) {
        TimeLine t("onednn_amx_sgemm_f32bf16f32_compute_resmul");
        TimeLine t1("onednn_amx_sgemm_f32bf16f32_compute_resmul.create_primitive");
        using namespace dnnl;
        using tag = memory::format_tag;
        using dt = memory::data_type;

        matmul::primitive_desc *matmul_pd;
        matmul *matmul_prim;
        std::string key = create_key(transA, M, N, K, matmul_kinds::Resmul);
        auto it = get_dnnl_matmul().find(key);
        if (it != get_dnnl_matmul().end()) {
            matmul_pd = std::get<0>(it->second);
            matmul_prim = std::get<1>(it->second);
        } else {
            // Source (A), weights (B), and destination (C) matrix dimensions.
            memory::dims input_dims = {M, K};
            memory::dims weight_dims = {K, N};
            memory::dims scale_dims = {M, N};
            memory::dims output_dims = {M, N};

            // Create primitive descriptor.
            auto input_md = memory::desc(input_dims, dt::bf16, tag::ab);
            auto weight_md = memory::desc(weight_dims, dt::bf16, get_amx_data_type());
            auto scale_md = memory::desc(scale_dims, dt::f32, tag::ab);
            memory::desc output_md;
            if constexpr (std::is_same_v<Tin, float>) {
                output_md = memory::desc(output_dims, dt::f32, tag::ab);
            } else if constexpr (std::is_same_v<Tin, bfloat16_t>) {
                output_md = memory::desc(output_dims, dt::bf16, tag::ab);
            } else {
                printf(">>> onednn amx output date type not supported.");
            }

            // Create primitive post-ops (resmul).
            post_ops binary_ops;
            // dst_tmp = dst_tmp * scale
            binary_ops.append_binary(algorithm::binary_mul, scale_md);
            primitive_attr matmul_attr;
            matmul_attr.set_post_ops(binary_ops);

            // Create primitive descriptor and primitive.
            matmul_pd = new matmul::primitive_desc(get_dnnl_engine(), input_md, weight_md, output_md, matmul_attr);
            matmul_prim = new matmul(*matmul_pd);

            // Cache primitive_desc and matmul
            std::string key = create_key(transA, M, N, K, matmul_kinds::Resmul);
            std::tuple<dnnl::matmul::primitive_desc *, dnnl::matmul *> value(matmul_pd, matmul_prim);
            get_dnnl_matmul()[key] = value;
        }

        // Repack and convert input data.
        memory::dims scale_dims = {M, N};
        auto scale_md = memory::desc(scale_dims, dt::f32, tag::ab);
        dnnl::memory scale_mem;
        if (C == res) {
            scale_mem = memory(scale_md, get_dnnl_engine());
#pragma omp parallel for
            for (int i = 0; i < M; ++i) {
                memcpy((float *)scale_mem.get_data_handle() + i * N, res + i * ldres, N * sizeof(float));
            }
        } else {
            scale_mem = memory(scale_md, get_dnnl_engine(), const_cast<float *>(res));
        }

        memory input_mem;
        if constexpr (std::is_same_v<Tin, float>) {
            input_mem = memory(matmul_pd->src_desc(), get_dnnl_engine());
        } else if constexpr (std::is_same_v<Tin, bfloat16_t>) {
            input_mem = memory(matmul_pd->src_desc(), get_dnnl_engine(), const_cast<bfloat16_t *>(A));
        } else {
            printf(">>> onednn amx input date type not supported.");
        }

        auto weight_mem = memory(matmul_pd->weights_desc(), get_dnnl_engine(), const_cast<bfloat16_t *>(packedB));
        auto output_mem = memory(matmul_pd->dst_desc(), get_dnnl_engine(), C);

        // Create the primitive args.
        std::unordered_map<int, memory> matmul_args;
        matmul_args.insert({DNNL_ARG_SRC, input_mem});
        matmul_args.insert({DNNL_ARG_WEIGHTS, weight_mem});
        matmul_args.insert({DNNL_ARG_DST, output_mem});
        matmul_args.insert({DNNL_ARG_ATTR_MULTIPLE_POST_OP(0) | DNNL_ARG_SRC_1, scale_mem});
        t1.release();

        // Executions.
        TimeLine t2("onednn_amx_sgemm_f32bf16f32_compute_resmul.execute_primitive");
        // Reorder
        if constexpr (std::is_same_v<Tin, float>) {
#pragma omp parallel for
            for (int i = 0; i < M; ++i) {
                bfloat16_t::cvt_float_to_bfloat16(A + i * lda, (bfloat16_t *)input_mem.get_data_handle() + i * K, K);
            }
        }

        matmul_prim->execute(get_dnnl_stream(), matmul_args);
        get_dnnl_stream().wait();
    }

    template <typename Tin, typename Tout>
    static void onednn_amx_sgemm_f32bf16f32_compute_residential(bool transA, int M, int N, int K, float alpha,
            const Tin *A, int lda, const bfloat16_t *packedB, float beta, Tout *C, int ldc, const float *bias,
            const float *res, int ldres) {
        TimeLine t("onednn_amx_sgemm_f32bf16f32_compute_residential");
        TimeLine t1("onednn_amx_sgemm_f32bf16f32_compute_residential.create_primitive");
        using namespace dnnl;
        using tag = memory::format_tag;
        using dt = memory::data_type;

        matmul::primitive_desc *matmul_pd;
        matmul *matmul_prim;
        std::string key = create_key(transA, M, N, K, matmul_kinds::Residential);
        auto it = get_dnnl_matmul().find(key);
        if (it != get_dnnl_matmul().end()) {
            matmul_pd = std::get<0>(it->second);
            matmul_prim = std::get<1>(it->second);
        } else {
            // Source (A), weights (B), and destination (C) matrix dimensions.
            memory::dims input_dims = {M, K};
            memory::dims weight_dims = {K, N};
            memory::dims bias_dims = {1, N};
            memory::dims shift_dims = {M, N};
            memory::dims output_dims = {M, N};

            // Create primitive descriptor.
            auto input_md = memory::desc(input_dims, dt::bf16, tag::ab);
            auto weight_md = memory::desc(weight_dims, dt::bf16, get_amx_data_type());
            auto bias_md = memory::desc(bias_dims, dt::f32, tag::ab);
            auto shift_md = memory::desc(shift_dims, dt::f32, tag::ab);
            memory::desc output_md;
            if constexpr (std::is_same_v<Tin, float>) {
                output_md = memory::desc(output_dims, dt::f32, tag::ab);
            } else if constexpr (std::is_same_v<Tin, bfloat16_t>) {
                output_md = memory::desc(output_dims, dt::bf16, tag::ab);
            } else {
                printf(">>> onednn amx output date type not supported.");
            }

            // Create primitive post-ops (residential): dst_tmp = dst_tmp + shift
            post_ops matmul_ops;
            matmul_ops.append_binary(algorithm::binary_add, shift_md);
            primitive_attr matmul_attr;
            matmul_attr.set_post_ops(matmul_ops);

            if (bias != nullptr) {
                // Create primitive descriptor and primitive.
                matmul_pd = new matmul::primitive_desc(
                        get_dnnl_engine(), input_md, weight_md, bias_md, output_md, matmul_attr);
                matmul_prim = new matmul(*matmul_pd);
            } else {
                // Create primitive descriptor and primitive.
                matmul_pd = new matmul::primitive_desc(get_dnnl_engine(), input_md, weight_md, output_md, matmul_attr);
                matmul_prim = new matmul(*matmul_pd);
            }

            // Cache primitive_desc and matmul
            std::string key = create_key(transA, M, N, K, matmul_kinds::Residential);
            std::tuple<dnnl::matmul::primitive_desc *, dnnl::matmul *> value(matmul_pd, matmul_prim);
            get_dnnl_matmul()[key] = value;
        }

        // Repack and convert input data.
        memory::dims shift_dims = {M, N};
        auto shift_md = memory::desc(shift_dims, dt::f32, tag::ab);

        memory input_mem;
        if constexpr (std::is_same_v<Tin, float>) {
            input_mem = memory(matmul_pd->src_desc(), get_dnnl_engine());
        } else if constexpr (std::is_same_v<Tin, bfloat16_t>) {
            input_mem = memory(matmul_pd->src_desc(), get_dnnl_engine(), const_cast<bfloat16_t *>(A));
        } else {
            printf(">>> onednn amx input date type not supported.");
        }

        auto weight_mem = memory(matmul_pd->weights_desc(), get_dnnl_engine(), const_cast<bfloat16_t *>(packedB));
        memory bias_mem;
        auto shift_mem = memory(shift_md, get_dnnl_engine(), const_cast<float *>(res));
        auto output_mem = memory(matmul_pd->dst_desc(), get_dnnl_engine(), C);
        if (bias != nullptr) {
            bias_mem = memory(matmul_pd->bias_desc(), get_dnnl_engine(), const_cast<float *>(bias));
        }

        // Create the primitive args.
        std::unordered_map<int, memory> matmul_args;
        matmul_args.insert({DNNL_ARG_SRC, input_mem});
        matmul_args.insert({DNNL_ARG_WEIGHTS, weight_mem});
        matmul_args.insert({DNNL_ARG_ATTR_MULTIPLE_POST_OP(0) | DNNL_ARG_SRC_1, shift_mem});
        matmul_args.insert({DNNL_ARG_DST, output_mem});
        if (bias != nullptr) { matmul_args.insert({DNNL_ARG_BIAS, bias_mem}); }
        t1.release();

        // Executions.
        TimeLine t2("onednn_amx_sgemm_f32bf16f32_compute_bias_residential.execute_primitive");
        // Reorder
        if constexpr (std::is_same_v<Tin, float>) {
#pragma omp parallel for
            for (int i = 0; i < M; ++i) {
                bfloat16_t::cvt_float_to_bfloat16(A + i * lda, (bfloat16_t *)input_mem.get_data_handle() + i * K, K);
            }
        }

        matmul_prim->execute(get_dnnl_stream(), matmul_args);
        get_dnnl_stream().wait();
    }

private:
    static dnnl::memory::format_tag &get_amx_data_type() {
        static dnnl::memory::format_tag amx_weight_tag;
        return amx_weight_tag;
    }

    static void set_amx_data_type(dnnl::memory::format_tag tag) { get_amx_data_type() = tag; }
};<|MERGE_RESOLUTION|>--- conflicted
+++ resolved
@@ -23,12 +23,9 @@
 #include "split_util.h"
 #include "timeline.h"
 #include "transformer_ctx.h"
-<<<<<<< HEAD
+#include "uint4x2.h"
 #include "verbose.h"
-=======
-#include "uint4x2.h"
 #include "xdnn.h"
->>>>>>> 5ca0fc3c
 
 #include <cstring>
 #include <map>
@@ -486,51 +483,20 @@
             const float *scaleB, const float *zeroB, float beta, OutT *C, int ldc) {
         // FP32
         if constexpr (std::is_same_v<WeiT, float>) {
-            if (xft_get_verbose() >= 1) {
-                TimeLine t("xdnn_sgemm_compute");
-                double ms = get_msec();
-                xdnn_sgemm_compute(transA, M, N, K, alpha, A, lda, packedB, beta, C, ldc);
-                ms = get_msec() - ms;
-                printf("xft_verbose,exec,cpu,api,xdnn_sgemm_compute,m%dk%dn%d,%g\n",
-                      M, K, N, ms);
-                fflush(stdout);
-            }
-            else {
-                TimeLine t("xdnn_sgemm_compute");
-                xdnn_sgemm_compute(transA, M, N, K, alpha, A, lda, packedB, beta, C, ldc);
-            }
+            GEMMVERBOSE(
+                    "xdnn_sgemm_compute", xdnn_sgemm_compute(transA, M, N, K, alpha, A, lda, packedB, beta, C, ldc));
         }
 
         // FP16
         else if constexpr (std::is_same_v<WeiT, float16_t>) {
 #ifdef AVX512_FP32_WEIGHT_ONLY_FP16
-            if (xft_get_verbose() >= 1) {
-                TimeLine t("xdnn_sgemm_f32f16f32_compute");
-                double ms = get_msec();
-                xdnn_sgemm_f32f16f32_compute(transA, M, N, K, alpha, A, lda, (const XDNN_FP16 *)packedB, beta, C, ldc);
-                ms = get_msec() - ms;
-                printf("xft_verbose,exec,cpu,api,xdnn_sgemm_f32f16f32_compute,m%dk%dn%d,%g\n",
-                       M, K, N, ms);
-                fflush(stdout);
-            }
-            else {
-                TimeLine t("xdnn_sgemm_f32f16f32_compute");
-                xdnn_sgemm_f32f16f32_compute(transA, M, N, K, alpha, A, lda, (const XDNN_FP16 *)packedB, beta, C, ldc);
-            }
+            GEMMVERBOSE("xdnn_sgemm_f32f16f32_compute",
+                    xdnn_sgemm_f32f16f32_compute(
+                            transA, M, N, K, alpha, A, lda, (const XDNN_FP16 *)packedB, beta, C, ldc));
 #elif defined(AVX512_FP16_WEIGHT_ONLY_FP16)
-            if (xft_get_verbose() >= 1) {
-                TimeLine t("xdnn_hgemm_f32f16f32_compute");
-                double ms = get_msec();
-                xdnn_hgemm_f32f16f32_compute(transA, M, N, K, alpha, A, lda, (const XDNN_FP16 *)packedB, beta, C, ldc);
-                ms = get_msec() - ms;
-                printf("xft_verbose,exec,cpu,api,xdnn_hgemm_f32f16f32_compute,m%dk%dn%d,%g\n",
-                      M, K, N, ms);
-                fflush(stdout);
-            }
-            else {
-                TimeLine t("xdnn_hgemm_f32f16f32_compute");
-                xdnn_hgemm_f32f16f32_compute(transA, M, N, K, alpha, A, lda, (const XDNN_FP16 *)packedB, beta, C, ldc);
-            }
+            GEMMVERBOSE("xdnn_hgemm_f32f16f32_compute",
+                    xdnn_hgemm_f32f16f32_compute(
+                            transA, M, N, K, alpha, A, lda, (const XDNN_FP16 *)packedB, beta, C, ldc));
 #else
             printf("%s:%d: Need to define WEIGHT_ONLY_FP16 kernel data type.\n", __FILE__, __LINE__);
             exit(-1);
@@ -540,53 +506,17 @@
         // BF16
         else if constexpr (std::is_same_v<WeiT, bfloat16_t>) {
 #ifdef AVX512_FP32_WEIGHT_ONLY_BF16
-<<<<<<< HEAD
-            if (xft_get_verbose() >= 1) {
-                TimeLine t("xdnn_sgemm_f32bf16f32_compute");
-                double ms = get_msec();
-                xdnn_sgemm_f32bf16f32_compute(transA, M, N, K, alpha, A, lda, packedB, beta, C, ldc);
-                ms = get_msec() - ms;
-                printf("xft_verbose,exec,cpu,api,xdnn_sgemm_f32bf16f32_compute,m%dk%dn%d,%g\n",
-                      M, K, N, ms);
-                fflush(stdout);
-            }
-            else {
-                TimeLine t("xdnn_sgemm_f32bf16f32_compute");
-                xdnn_sgemm_f32bf16f32_compute(transA, M, N, K, alpha, A, lda, packedB, beta, C, ldc);
-            }
-=======
-            TimeLine t("xdnn_sgemm_f32bf16f32_compute");
-            xdnn_sgemm_f32bf16f32_compute(transA, M, N, K, alpha, A, lda, (const XDNN_UINT4x2 *)packedB, beta, C, ldc);
->>>>>>> 5ca0fc3c
+            GEMMVERBOSE("xdnn_sgemm_f32bf16f32_compute",
+                    xdnn_sgemm_f32bf16f32_compute(
+                            transA, M, N, K, alpha, A, lda, (const XDNN_UINT4x2 *)packedB, beta, C, ldc));
 #elif defined(AVX512_BF16_WEIGHT_ONLY_BF16)
             if (M > USE_AMX_M) {
-                if (xft_get_verbose() >= 1) {
-                    TimeLine t("onednn_amx_sgemm_f32bf16f32_compute");
-                    double ms = get_msec();
-                    onednn_amx_sgemm_f32bf16f32_compute(transA, M, N, K, alpha, A, lda, packedB, beta, C, ldc);
-                    ms = get_msec() - ms;
-                    printf("xft_verbose,exec,cpu,api,onednn_amx_sgemm_f32bf16f32_compute,m%dk%dn%d,%g\n",
-                        M, K, N, ms);
-                    fflush(stdout);
-                }
-                else {
-                    TimeLine t("onednn_amx_sgemm_f32bf16f32_compute");
-                    onednn_amx_sgemm_f32bf16f32_compute(transA, M, N, K, alpha, A, lda, packedB, beta, C, ldc);
-                }
-            } else {
-                if (xft_get_verbose() >= 1) {
-                    TimeLine t("xdnn_bgemm_f32bf16f32_compute");
-                    double ms = get_msec();
-                    xdnn_bgemm_f32bf16f32_compute(transA, M, N, K, alpha, A, lda, (const XDNN_BF16 *)packedB, beta, C, ldc);
-                    ms = get_msec() - ms;
-                    printf("xft_verbose,exec,cpu,api,xdnn_bgemm_f32bf16f32_compute,m%dk%dn%d,%g\n",
-                        M, K, N, ms);
-                    fflush(stdout);
-                }
-                else {
-                    TimeLine t("xdnn_bgemm_f32bf16f32_compute");
-                    xdnn_bgemm_f32bf16f32_compute(transA, M, N, K, alpha, A, lda, (const XDNN_BF16 *)packedB, beta, C, ldc);
-                }
+                GEMMVERBOSE("onednn_amx_sgemm_f32bf16f32_compute",
+                        onednn_amx_sgemm_f32bf16f32_compute(transA, M, N, K, alpha, A, lda, packedB, beta, C, ldc));
+            } else {
+                GEMMVERBOSE("xdnn_bgemm_f32bf16f32_compute",
+                        xdnn_bgemm_f32bf16f32_compute(
+                                transA, M, N, K, alpha, A, lda, (const XDNN_BF16 *)packedB, beta, C, ldc));
             }
 #else
             printf("%s:%d: Need to define WEIGHT_ONLY_BF16 kernel data type.\n", __FILE__, __LINE__);
@@ -597,41 +527,11 @@
         // INT8
         else if constexpr (std::is_same_v<WeiT, int8_t>) {
 #ifdef AVX512_FP32_WEIGHT_ONLY_INT8
-<<<<<<< HEAD
-            if (xft_get_verbose() >= 1) {
-                TimeLine t("xdnn_sgemm_f32i8f32_compute");
-                double ms = get_msec();
-                xdnn_sgemm_f32i8f32_compute(transA, M, N, K, alpha, A, lda, packedB, scaleB, zeroB, beta, C, ldc);
-                ms = get_msec() - ms;
-                printf("xft_verbose,exec,cpu,api,xdnn_sgemm_f32i8f32_compute,m%dk%dn%d,%g\n",
-                      M, K, N, ms);
-                fflush(stdout);
-            }
-            else {
-                TimeLine t("xdnn_sgemm_f32i8f32_compute");
-                xdnn_sgemm_f32i8f32_compute(transA, M, N, K, alpha, A, lda, packedB, scaleB, zeroB, beta, C, ldc);
-            }
+            GEMMVERBOSE("xdnn_sgemm_f32s8f32_compute",
+                    xdnn_sgemm_f32s8f32_compute(transA, M, N, K, alpha, A, lda, packedB, scaleB, zeroB, beta, C, ldc));
 #elif defined(AVX512_FP16_WEIGHT_ONLY_INT8)
-            if (xft_get_verbose() >= 1) {
-                TimeLine t("xdnn_hgemm_f32i8f32_compute");
-                double ms = get_msec();
-                xdnn_hgemm_f32i8f32_compute(transA, M, N, K, alpha, A, lda, packedB, scaleB, zeroB, beta, C, ldc);
-                ms = get_msec() - ms;
-                printf("xft_verbose,exec,cpu,api,xdnn_hgemm_f32i8f32_compute,m%dk%dn%d,%g\n",
-                      M, K, N, ms);
-                fflush(stdout);
-            }
-            else {
-                TimeLine t("xdnn_hgemm_f32i8f32_compute");
-                xdnn_hgemm_f32i8f32_compute(transA, M, N, K, alpha, A, lda, packedB, scaleB, zeroB, beta, C, ldc);
-            }
-=======
-            TimeLine t("xdnn_sgemm_f32s8f32_compute");
-            xdnn_sgemm_f32s8f32_compute(transA, M, N, K, alpha, A, lda, packedB, scaleB, zeroB, beta, C, ldc);
-#elif defined(AVX512_FP16_WEIGHT_ONLY_INT8)
-            TimeLine t("xdnn_hgemm_f32s8f32_compute");
-            xdnn_hgemm_f32s8f32_compute(transA, M, N, K, alpha, A, lda, packedB, scaleB, zeroB, beta, C, ldc);
->>>>>>> 5ca0fc3c
+            GEMMVERBOSE("xdnn_hgemm_f32s8f32_compute",
+                    xdnn_hgemm_f32s8f32_compute(transA, M, N, K, alpha, A, lda, packedB, scaleB, zeroB, beta, C, ldc));
 #else
             printf("%s:%d: Need to define WEIGHT_ONLY_INT8 kernel data type.\n", __FILE__, __LINE__);
             exit(-1);
@@ -641,13 +541,13 @@
         // INT4
         else if constexpr (std::is_same_v<WeiT, uint4x2_t>) {
 #ifdef AVX512_FP32_WEIGHT_ONLY_INT4
-            TimeLine t("xdnn_sgemm_f32u4f32_compute");
-            xdnn_sgemm_f32u4f32_compute(
-                    transA, M, N, K, alpha, A, lda, (const XDNN_UINT4x2 *)packedB, scaleB, zeroB, beta, C, ldc);
+            GEMMVERBOSE("xdnn_sgemm_f32u4f32_compute",
+                    xdnn_sgemm_f32u4f32_compute(transA, M, N, K, alpha, A, lda, (const XDNN_UINT4x2 *)packedB, scaleB,
+                            zeroB, beta, C, ldc));
 #elif defined(AVX512_FP16_WEIGHT_ONLY_INT4)
-            TimeLine t("xdnn_hgemm_f32u4f32_compute");
-            xdnn_hgemm_f32u4f32_compute(
-                    transA, M, N, K, alpha, A, lda, (const XDNN_UINT4x2 *)packedB, scaleB, zeroB, beta, C, ldc);
+            GEMMVERBOSE("xdnn_hgemm_f32u4f32_compute",
+                    xdnn_hgemm_f32u4f32_compute(transA, M, N, K, alpha, A, lda, (const XDNN_UINT4x2 *)packedB, scaleB,
+                            zeroB, beta, C, ldc));
 #else
             printf("%s:%d: Need to define WEIGHT_ONLY_INT4 kernel data type.\n", __FILE__, __LINE__);
             exit(-1);
@@ -657,13 +557,13 @@
         // NF4
         else if constexpr (std::is_same_v<WeiT, nf4x2_t>) {
 #ifdef AVX512_FP32_WEIGHT_ONLY_NF4
-            TimeLine t("xdnn_sgemm_f32nf4f32_compute");
-            xdnn_sgemm_f32nf4f32_compute(
-                    transA, M, N, K, alpha, A, lda, (const XDNN_NF4x2 *)packedB, scaleB, zeroB, beta, C, ldc);
+            GEMMVERBOSE("xdnn_sgemm_f32nf4f32_compute",
+                    xdnn_sgemm_f32nf4f32_compute(
+                            transA, M, N, K, alpha, A, lda, (const XDNN_NF4x2 *)packedB, scaleB, zeroB, beta, C, ldc));
 #elif defined(AVX512_FP16_WEIGHT_ONLY_NF4)
-            TimeLine t("xdnn_hgemm_f32nf4f32_compute");
-            xdnn_hgemm_f32nf4f32_compute(
-                    transA, M, N, K, alpha, A, lda, (const XDNN_NF4x2 *)packedB, scaleB, zeroB, beta, C, ldc);
+            GEMMVERBOSE("xdnn_hgemm_f32nf4f32_compute",
+                    xdnn_hgemm_f32nf4f32_compute(
+                            transA, M, N, K, alpha, A, lda, (const XDNN_NF4x2 *)packedB, scaleB, zeroB, beta, C, ldc));
 #else
             printf("%s:%d: Need to define WEIGHT_ONLY_NF4 kernel data type.\n", __FILE__, __LINE__);
             exit(-1);
@@ -676,61 +576,20 @@
             const float *scaleB, const float *zeroB, float beta, OutT *C, int ldc, const float *bias) {
         // FP32
         if constexpr (std::is_same_v<WeiT, float>) {
-            if (xft_get_verbose() >= 1) {
-                TimeLine t("xdnn_sgemm_compute_biasadd");
-                double ms = get_msec();
-                xdnn_sgemm_compute_biasadd(transA, M, N, K, alpha, A, lda, packedB, beta, C, ldc, bias);
-                ms = get_msec() - ms;
-                printf("xft_verbose,exec,cpu,api,xdnn_sgemm_compute_biasadd,m%dk%dn%d,%g\n",
-                      M, K, N, ms);
-                fflush(stdout);
-            }
-            else {
-                TimeLine t("xdnn_sgemm_compute_biasadd");
-                xdnn_sgemm_compute_biasadd(transA, M, N, K, alpha, A, lda, packedB, beta, C, ldc, bias);
-            }
+            GEMMVERBOSE("xdnn_sgemm_compute_biasadd",
+                    xdnn_sgemm_compute_biasadd(transA, M, N, K, alpha, A, lda, packedB, beta, C, ldc, bias));
         }
 
         // FP16
         else if constexpr (std::is_same_v<WeiT, float16_t>) {
 #ifdef AVX512_FP32_WEIGHT_ONLY_FP16
-<<<<<<< HEAD
-            if (xft_get_verbose() >= 1) {
-                TimeLine t("xdnn_sgemm_f32f16f32_compute_biasadd");
-                double ms = get_msec();
-                xdnn_sgemm_f32f16f32_compute_biasadd(transA, M, N, K, alpha, A, lda, (const XDNN_FP16 *)packedB, beta, C, ldc, bias);
-                ms = get_msec() - ms;
-                printf("xft_verbose,exec,cpu,api,xdnn_sgemm_f32f16f32_compute_biasadd,m%dk%dn%d,%g\n",
-                       M, K, N, ms);
-                fflush(stdout);
-            }
-            else {
-                TimeLine t("xdnn_sgemm_f32f16f32_compute_biasadd");
-                xdnn_sgemm_f32f16f32_compute_biasadd(transA, M, N, K, alpha, A, lda, (const XDNN_FP16 *)packedB, beta, C, ldc, bias);
-            }
+            GEMMVERBOSE("xdnn_sgemm_f32f16f32_compute_biasadd",
+                    xdnn_sgemm_f32f16f32_compute_biasadd(
+                            transA, M, N, K, alpha, A, lda, (const XDNN_FP16 *)packedB, beta, C, ldc, bias));
 #elif defined(AVX512_FP16_WEIGHT_ONLY_FP16)
-            if (xft_get_verbose() >= 1) {
-                TimeLine t("xdnn_hgemm_f32f16f32_compute_biasadd");
-                double ms = get_msec();
-                xdnn_hgemm_f32f16f32_compute_biasadd(transA, M, N, K, alpha, A, lda, (const XDNN_FP16 *)packedB, beta, C, ldc, bias);
-                ms = get_msec() - ms;
-                printf("xft_verbose,exec,cpu,api,xdnn_hgemm_f32f16f32_compute_biasadd,m%dk%dn%d,%g\n",
-                       M, K, N, ms);
-                fflush(stdout);
-            }
-            else {
-                TimeLine t("xdnn_hgemm_f32f16f32_compute_biasadd");
-                xdnn_hgemm_f32f16f32_compute_biasadd(transA, M, N, K, alpha, A, lda, (const XDNN_FP16 *)packedB, beta, C, ldc, bias);
-            }
-=======
-            TimeLine t("xdnn_sgemm_f32f16f32_compute_biasadd");
-            xdnn_sgemm_f32f16f32_compute_biasadd(
-                    transA, M, N, K, alpha, A, lda, (const XDNN_FP16 *)packedB, beta, C, ldc, bias);
-#elif defined(AVX512_FP16_WEIGHT_ONLY_FP16)
-            TimeLine t("xdnn_hgemm_f32f16f32_compute_biasadd");
-            xdnn_hgemm_f32f16f32_compute_biasadd(
-                    transA, M, N, K, alpha, A, lda, (const XDNN_FP16 *)packedB, beta, C, ldc, bias);
->>>>>>> 5ca0fc3c
+            GEMMVERBOSE("xdnn_hgemm_f32f16f32_compute_biasadd",
+                    xdnn_hgemm_f32f16f32_compute_biasadd(
+                            transA, M, N, K, alpha, A, lda, (const XDNN_FP16 *)packedB, beta, C, ldc, bias));
 #else
             printf("%s:%d: Need to define WEIGHT_ONLY_FP16 kernel data type.\n", __FILE__, __LINE__);
             exit(-1);
@@ -740,62 +599,18 @@
         // BF16
         else if constexpr (std::is_same_v<WeiT, bfloat16_t>) {
 #ifdef AVX512_FP32_WEIGHT_ONLY_BF16
-        if (xft_get_verbose() >= 1) {
-            TimeLine t("xdnn_sgemm_f32bf16f32_compute_biasadd");
-<<<<<<< HEAD
-            double ms = get_msec();
-            xdnn_sgemm_f32bf16f32_compute_biasadd(transA, M, N, K, alpha, A, lda, packedB, beta, C, ldc, bias);
-            ms = get_msec() - ms;
-            printf("xft_verbose,exec,cpu,api,xdnn_sgemm_f32bf16f32_compute_biasadd,m%dk%dn%d,%g\n",
-                    M, K, N, ms);
-            fflush(stdout);
-        }
-        else {
-            TimeLine t("xdnn_sgemm_f32bf16f32_compute_biasadd");
-            xdnn_sgemm_f32bf16f32_compute_biasadd(transA, M, N, K, alpha, A, lda, packedB, beta, C, ldc, bias);
-        }
+            GEMMVERBOSE("xdnn_sgemm_f32bf16f32_compute_biasadd",
+                    xdnn_sgemm_f32bf16f32_compute_biasadd(
+                            transA, M, N, K, alpha, A, lda, (const XDNN_UINT4x2 *)packedB, beta, C, ldc, bias));
 #elif defined(AVX512_BF16_WEIGHT_ONLY_BF16)
             if (M > USE_AMX_M) {
-                if (xft_get_verbose() >= 1) {
-                    TimeLine t("onednn_amx_sgemm_f32bf16f32_compute_biasadd");
-                    double ms = get_msec();
-                    onednn_amx_sgemm_f32bf16f32_compute_biasadd(transA, M, N, K, alpha, A, lda, packedB, beta, C, ldc, bias);
-                    ms = get_msec() - ms;
-                    printf("xft_verbose,exec,cpu,api,onednn_amx_sgemm_f32bf16f32_compute_biasadd,m%dk%dn%d,%g\n",
-                        M, K, N, ms);
-                    fflush(stdout);
-                }
-                else {
-                    TimeLine t("onednn_amx_sgemm_f32bf16f32_compute_biasadd");
-                    onednn_amx_sgemm_f32bf16f32_compute_biasadd(transA, M, N, K, alpha, A, lda, packedB, beta, C, ldc, bias);
-                }
-            } else {
-                if (xft_get_verbose() >= 1) {
-                    TimeLine t("xdnn_bgemm_f32bf16f32_compute_biasadd");
-                    double ms = get_msec();
-                    xdnn_bgemm_f32bf16f32_compute_biasadd(transA, M, N, K, alpha, A, lda, (const XDNN_BF16 *)packedB, beta, C, ldc, bias);
-                    ms = get_msec() - ms;
-                    printf("xft_verbose,exec,cpu,api,xdnn_bgemm_f32bf16f32_compute_biasadd,m%dk%dn%d,%g\n",
-                        M, K, N, ms);
-                    fflush(stdout);
-                }
-                else {
-                    TimeLine t("xdnn_bgemm_f32bf16f32_compute_biasadd");
-                    xdnn_bgemm_f32bf16f32_compute_biasadd(transA, M, N, K, alpha, A, lda, (const XDNN_BF16 *)packedB, beta, C, ldc, bias);
-                }
-=======
-            xdnn_sgemm_f32bf16f32_compute_biasadd(
-                    transA, M, N, K, alpha, A, lda, (const XDNN_UINT4x2 *)packedB, beta, C, ldc, bias);
-#elif defined(AVX512_BF16_WEIGHT_ONLY_BF16)
-            if (M > USE_AMX_M) {
-                TimeLine t("onednn_amx_sgemm_f32bf16f32_compute_biasadd");
-                onednn_amx_sgemm_f32bf16f32_compute_biasadd(
-                        transA, M, N, K, alpha, A, lda, packedB, beta, C, ldc, bias);
-            } else {
-                TimeLine t("xdnn_bgemm_f32bf16f32_compute_biasadd");
-                xdnn_bgemm_f32bf16f32_compute_biasadd(
-                        transA, M, N, K, alpha, A, lda, (const XDNN_BF16 *)packedB, beta, C, ldc, bias);
->>>>>>> 5ca0fc3c
+                GEMMVERBOSE("onednn_amx_sgemm_f32bf16f32_compute_biasadd",
+                        onednn_amx_sgemm_f32bf16f32_compute_biasadd(
+                                transA, M, N, K, alpha, A, lda, packedB, beta, C, ldc, bias));
+            } else {
+                GEMMVERBOSE("xdnn_bgemm_f32bf16f32_compute_biasadd",
+                        xdnn_bgemm_f32bf16f32_compute_biasadd(
+                                transA, M, N, K, alpha, A, lda, (const XDNN_BF16 *)packedB, beta, C, ldc, bias));
             }
 #else
             printf("%s:%d: Need to define WEIGHT_ONLY_BF16 kernel data type.\n", __FILE__, __LINE__);
@@ -806,47 +621,13 @@
         // INT8
         else if constexpr (std::is_same_v<WeiT, int8_t>) {
 #ifdef AVX512_FP32_WEIGHT_ONLY_INT8
-<<<<<<< HEAD
-            if (xft_get_verbose() >= 1) {
-                TimeLine t("xdnn_sgemm_f32i8f32_compute_biasadd");
-                double ms = get_msec();
-                xdnn_sgemm_f32i8f32_compute_biasadd(
-                        transA, M, N, K, alpha, A, lda, packedB, scaleB, zeroB, beta, C, ldc, bias);
-                ms = get_msec() - ms;
-                printf("xft_verbose,exec,cpu,api,xdnn_sgemm_f32i8f32_compute_biasadd,m%dk%dn%d,%g\n",
-                        M, K, N, ms);
-                fflush(stdout);
-            }
-            else {
-                TimeLine t("xdnn_sgemm_f32i8f32_compute_biasadd");
-                xdnn_sgemm_f32i8f32_compute_biasadd(
-                        transA, M, N, K, alpha, A, lda, packedB, scaleB, zeroB, beta, C, ldc, bias);
-            }
+            GEMMVERBOSE("xdnn_sgemm_f32s8f32_compute_biasadd",
+                    xdnn_sgemm_f32s8f32_compute_biasadd(
+                            transA, M, N, K, alpha, A, lda, packedB, scaleB, zeroB, beta, C, ldc, bias));
 #elif defined(AVX512_FP16_WEIGHT_ONLY_INT8)
-            if (xft_get_verbose() >= 1) {
-                TimeLine t("xdnn_hgemm_f32i8f32_compute_biasadd");
-                double ms = get_msec();
-                xdnn_hgemm_f32i8f32_compute_biasadd(
-                        transA, M, N, K, alpha, A, lda, packedB, scaleB, zeroB, beta, C, ldc, bias);
-                ms = get_msec() - ms;
-                printf("xft_verbose,exec,cpu,api,xdnn_hgemm_f32i8f32_compute_biasadd,m%dk%dn%d,%g\n",
-                        M, K, N, ms);
-                fflush(stdout);
-            }
-            else {
-                TimeLine t("xdnn_hgemm_f32i8f32_compute_biasadd");
-                xdnn_hgemm_f32i8f32_compute_biasadd(
-                        transA, M, N, K, alpha, A, lda, packedB, scaleB, zeroB, beta, C, ldc, bias);
-            }
-=======
-            TimeLine t("xdnn_sgemm_f32s8f32_compute_biasadd");
-            xdnn_sgemm_f32s8f32_compute_biasadd(
-                    transA, M, N, K, alpha, A, lda, packedB, scaleB, zeroB, beta, C, ldc, bias);
-#elif defined(AVX512_FP16_WEIGHT_ONLY_INT8)
-            TimeLine t("xdnn_hgemm_f32s8f32_compute_biasadd");
-            xdnn_hgemm_f32s8f32_compute_biasadd(
-                    transA, M, N, K, alpha, A, lda, packedB, scaleB, zeroB, beta, C, ldc, bias);
->>>>>>> 5ca0fc3c
+            GEMMVERBOSE("xdnn_hgemm_f32s8f32_compute_biasadd",
+                    xdnn_hgemm_f32s8f32_compute_biasadd(
+                            transA, M, N, K, alpha, A, lda, packedB, scaleB, zeroB, beta, C, ldc, bias));
 #else
             printf("%s:%d: Need to define WEIGHT_ONLY_INT8 kernel data type.\n", __FILE__, __LINE__);
             exit(-1);
@@ -856,13 +637,13 @@
         // INT4
         else if constexpr (std::is_same_v<WeiT, uint4x2_t>) {
 #ifdef AVX512_FP32_WEIGHT_ONLY_INT4
-            TimeLine t("xdnn_sgemm_f32u4f32_compute_biasadd");
-            xdnn_sgemm_f32u4f32_compute_biasadd(
-                    transA, M, N, K, alpha, A, lda, (const XDNN_UINT4x2 *)packedB, scaleB, zeroB, beta, C, ldc, bias);
+            GEMMVERBOSE("xdnn_sgemm_f32u4f32_compute_biasadd",
+                    xdnn_sgemm_f32u4f32_compute_biasadd(transA, M, N, K, alpha, A, lda, (const XDNN_UINT4x2 *)packedB,
+                            scaleB, zeroB, beta, C, ldc, bias));
 #elif defined(AVX512_FP16_WEIGHT_ONLY_INT4)
-            TimeLine t("xdnn_hgemm_f32u4f32_compute_biasadd");
-            xdnn_hgemm_f32u4f32_compute_biasadd(
-                    transA, M, N, K, alpha, A, lda, (const XDNN_UINT4x2 *)packedB, scaleB, zeroB, beta, C, ldc, bias);
+            GEMMVERBOSE("xdnn_hgemm_f32u4f32_compute_biasadd",
+                    xdnn_hgemm_f32u4f32_compute_biasadd(transA, M, N, K, alpha, A, lda, (const XDNN_UINT4x2 *)packedB,
+                            scaleB, zeroB, beta, C, ldc, bias));
 #else
             printf("%s:%d: Need to define WEIGHT_ONLY_INT4 kernel data type.\n", __FILE__, __LINE__);
             exit(-1);
@@ -872,13 +653,13 @@
         // NF4
         else if constexpr (std::is_same_v<WeiT, nf4x2_t>) {
 #ifdef AVX512_FP32_WEIGHT_ONLY_NF4
-            TimeLine t("xdnn_sgemm_f32nf4f32_compute_biasadd");
-            xdnn_sgemm_f32nf4f32_compute_biasadd(
-                    transA, M, N, K, alpha, A, lda, (const XDNN_NF4x2 *)packedB, scaleB, zeroB, beta, C, ldc, bias);
+            GEMMVERBOSE("xdnn_sgemm_f32nf4f32_compute_biasadd",
+                    xdnn_sgemm_f32nf4f32_compute_biasadd(transA, M, N, K, alpha, A, lda, (const XDNN_NF4x2 *)packedB,
+                            scaleB, zeroB, beta, C, ldc, bias));
 #elif defined(AVX512_FP16_WEIGHT_ONLY_NF4)
-            TimeLine t("xdnn_hgemm_f32nf4f32_compute_biasadd");
-            xdnn_hgemm_f32nf4f32_compute_biasadd(
-                    transA, M, N, K, alpha, A, lda, (const XDNN_NF4x2 *)packedB, scaleB, zeroB, beta, C, ldc, bias);
+            GEMMVERBOSE("xdnn_hgemm_f32nf4f32_compute_biasadd",
+                    xdnn_hgemm_f32nf4f32_compute_biasadd(transA, M, N, K, alpha, A, lda, (const XDNN_NF4x2 *)packedB,
+                            scaleB, zeroB, beta, C, ldc, bias));
 #else
             printf("%s:%d: Need to define WEIGHT_ONLY_NF4 kernel data type.\n", __FILE__, __LINE__);
             exit(-1);
@@ -892,61 +673,20 @@
             const float *bias) {
         // FP32
         if constexpr (std::is_same_v<WeiT, float>) {
-            if (xft_get_verbose() >= 1) {
-                TimeLine t("xdnn_sgemm_compute_biasadd_relu");
-                double ms = get_msec();
-                xdnn_sgemm_compute_biasadd_relu(transA, M, N, K, alpha, A, lda, packedB, beta, C, ldc, bias);
-                ms = get_msec() - ms;
-                printf("xft_verbose,exec,cpu,api,xdnn_sgemm_compute_biasadd_relu,m%dk%dn%d,%g\n",
-                        M, K, N, ms);
-                fflush(stdout);
-            }
-            else {
-                TimeLine t("xdnn_sgemm_compute_biasadd_relu");
-                xdnn_sgemm_compute_biasadd_relu(transA, M, N, K, alpha, A, lda, packedB, beta, C, ldc, bias);
-            }
+            GEMMVERBOSE("xdnn_sgemm_compute_biasadd_relu",
+                    xdnn_sgemm_compute_biasadd_relu(transA, M, N, K, alpha, A, lda, packedB, beta, C, ldc, bias));
         }
 
         // FP16
         else if constexpr (std::is_same_v<WeiT, float16_t>) {
 #ifdef AVX512_FP32_WEIGHT_ONLY_FP16
-<<<<<<< HEAD
-            if (xft_get_verbose() >= 1) {
-                TimeLine t("xdnn_sgemm_f32f16f32_compute_biasadd_relu");
-                double ms = get_msec();
-                xdnn_sgemm_f32f16f32_compute_biasadd_relu(transA, M, N, K, alpha, A, lda, (const XDNN_FP16 *)packedB, beta, C, ldc, bias);
-                ms = get_msec() - ms;
-                printf("xft_verbose,exec,cpu,api,xdnn_sgemm_f32f16f32_compute_biasadd_relu,m%dk%dn%d,%g\n",
-                        M, K, N, ms);
-                fflush(stdout);
-            }
-            else {
-                TimeLine t("xdnn_sgemm_f32f16f32_compute_biasadd_relu");
-                xdnn_sgemm_f32f16f32_compute_biasadd_relu(transA, M, N, K, alpha, A, lda, (const XDNN_FP16 *)packedB, beta, C, ldc, bias);
-            }
+            GEMMVERBOSE("xdnn_sgemm_f32f16f32_compute_biasadd_relu",
+                    xdnn_sgemm_f32f16f32_compute_biasadd_relu(
+                            transA, M, N, K, alpha, A, lda, (const XDNN_FP16 *)packedB, beta, C, ldc, bias));
 #elif defined(AVX512_FP16_WEIGHT_ONLY_FP16)
-            if (xft_get_verbose() >= 1) {
-                TimeLine t("xdnn_hgemm_f32f16f32_compute_biasadd_relu");
-                double ms = get_msec();
-                xdnn_hgemm_f32f16f32_compute_biasadd_relu(transA, M, N, K, alpha, A, lda, (const XDNN_FP16 *)packedB, beta, C, ldc, bias);
-                ms = get_msec() - ms;
-                printf("xft_verbose,exec,cpu,api,xdnn_hgemm_f32f16f32_compute_biasadd_relu,m%dk%dn%d,%g\n",
-                        M, K, N, ms);
-                fflush(stdout);
-            }
-            else {
-                TimeLine t("xdnn_hgemm_f32f16f32_compute_biasadd_relu");
-                xdnn_hgemm_f32f16f32_compute_biasadd_relu(transA, M, N, K, alpha, A, lda, (const XDNN_FP16 *)packedB, beta, C, ldc, bias);
-            }
-=======
-            TimeLine t("xdnn_sgemm_f32f16f32_compute_biasadd_relu");
-            xdnn_sgemm_f32f16f32_compute_biasadd_relu(
-                    transA, M, N, K, alpha, A, lda, (const XDNN_FP16 *)packedB, beta, C, ldc, bias);
-#elif defined(AVX512_FP16_WEIGHT_ONLY_FP16)
-            TimeLine t("xdnn_hgemm_f32f16f32_compute_biasadd_relu");
-            xdnn_hgemm_f32f16f32_compute_biasadd_relu(
-                    transA, M, N, K, alpha, A, lda, (const XDNN_FP16 *)packedB, beta, C, ldc, bias);
->>>>>>> 5ca0fc3c
+            GEMMVERBOSE("xdnn_hgemm_f32f16f32_compute_biasadd_relu",
+                    xdnn_hgemm_f32f16f32_compute_biasadd_relu(
+                            transA, M, N, K, alpha, A, lda, (const XDNN_FP16 *)packedB, beta, C, ldc, bias));
 #else
             printf("%s:%d: Need to define WEIGHT_ONLY_FP16 kernel data type.\n", __FILE__, __LINE__);
             exit(-1);
@@ -956,66 +696,18 @@
         // BF16
         else if constexpr (std::is_same_v<WeiT, bfloat16_t>) {
 #ifdef AVX512_FP32_WEIGHT_ONLY_BF16
-<<<<<<< HEAD
-            if (xft_get_verbose() >= 1) {
-                TimeLine t("xdnn_sgemm_f32bf16f32_compute_biasadd_relu");
-                double ms = get_msec();
-                xdnn_sgemm_f32bf16f32_compute_biasadd_relu(transA, M, N, K, alpha, A, lda, packedB, beta, C, ldc, bias);
-                ms = get_msec() - ms;
-                printf("xft_verbose,exec,cpu,api,xdnn_sgemm_f32bf16f32_compute_biasadd_relu,m%dk%dn%d,%g\n",
-                        M, K, N, ms);
-                fflush(stdout);
-            }
-            else {
-                TimeLine t("xdnn_sgemm_f32bf16f32_compute_biasadd_relu");
-                xdnn_sgemm_f32bf16f32_compute_biasadd_relu(transA, M, N, K, alpha, A, lda, packedB, beta, C, ldc, bias);
-            }
+            GEMMVERBOSE("xdnn_sgemm_f32bf16f32_compute_biasadd_relu",
+                    xdnn_sgemm_f32bf16f32_compute_biasadd_relu(
+                            transA, M, N, K, alpha, A, lda, (const XDNN_UINT4x2 *)packedB, beta, C, ldc, bias));
 #elif defined(AVX512_BF16_WEIGHT_ONLY_BF16)
             if (M > USE_AMX_M) {
-                if (xft_get_verbose() >= 1) {
-                    TimeLine t("onednn_amx_sgemm_f32bf16f32_compute_biasadd_relu");
-                    double ms = get_msec();
-                    onednn_amx_sgemm_f32bf16f32_compute_biasadd_relu(
-                            transA, M, N, K, alpha, A, lda, packedB, beta, C, ldc, bias);
-                    ms = get_msec() - ms;
-                    printf("xft_verbose,exec,cpu,api,onednn_amx_sgemm_f32bf16f32_compute_biasadd_relu,m%dk%dn%d,%g\n",
-                            M, K, N, ms);
-                    fflush(stdout);
-                }
-                else {
-                    TimeLine t("onednn_amx_sgemm_f32bf16f32_compute_biasadd_relu");
-                    onednn_amx_sgemm_f32bf16f32_compute_biasadd_relu(
-                            transA, M, N, K, alpha, A, lda, packedB, beta, C, ldc, bias);
-                }
-            }
-            else {
-                if (xft_get_verbose() >= 1) {
-                    TimeLine t("xdnn_bgemm_f32bf16f32_compute_biasadd_relu");
-                    double ms = get_msec();
-                    xdnn_bgemm_f32bf16f32_compute_biasadd_relu(transA, M, N, K, alpha, A, lda, (const XDNN_BF16 *)packedB, beta, C, ldc, bias);
-                    ms = get_msec() - ms;
-                    printf("xft_verbose,exec,cpu,api,xdnn_bgemm_f32bf16f32_compute_biasadd_relu,m%dk%dn%d,%g\n",
-                            M, K, N, ms);
-                    fflush(stdout);
-                }
-                else {
-                    TimeLine t("xdnn_bgemm_f32bf16f32_compute_biasadd_relu");
-                    xdnn_bgemm_f32bf16f32_compute_biasadd_relu(transA, M, N, K, alpha, A, lda, (const XDNN_BF16 *)packedB, beta, C, ldc, bias);
-                }
-=======
-            TimeLine t("xdnn_sgemm_f32bf16f32_compute_biasadd_relu");
-            xdnn_sgemm_f32bf16f32_compute_biasadd_relu(
-                    transA, M, N, K, alpha, A, lda, (const XDNN_UINT4x2 *)packedB, beta, C, ldc, bias);
-#elif defined(AVX512_BF16_WEIGHT_ONLY_BF16)
-            if (M > USE_AMX_M) {
-                TimeLine t("onednn_amx_sgemm_f32bf16f32_compute_biasadd_relu");
-                onednn_amx_sgemm_f32bf16f32_compute_biasadd_relu(
-                        transA, M, N, K, alpha, A, lda, packedB, beta, C, ldc, bias);
-            } else {
-                TimeLine t("xdnn_bgemm_f32bf16f32_compute_biasadd_relu");
-                xdnn_bgemm_f32bf16f32_compute_biasadd_relu(
-                        transA, M, N, K, alpha, A, lda, (const XDNN_BF16 *)packedB, beta, C, ldc, bias);
->>>>>>> 5ca0fc3c
+                GEMMVERBOSE("onednn_amx_sgemm_f32bf16f32_compute_biasadd_relu",
+                        onednn_amx_sgemm_f32bf16f32_compute_biasadd_relu(
+                                transA, M, N, K, alpha, A, lda, packedB, beta, C, ldc, bias));
+            } else {
+                GEMMVERBOSE("xdnn_bgemm_f32bf16f32_compute_biasadd_relu",
+                        xdnn_bgemm_f32bf16f32_compute_biasadd_relu(
+                                transA, M, N, K, alpha, A, lda, (const XDNN_BF16 *)packedB, beta, C, ldc, bias));
             }
 #else
             printf("%s:%d: Need to define WEIGHT_ONLY_BF16 kernel data type.\n", __FILE__, __LINE__);
@@ -1026,47 +718,13 @@
         // INT8
         else if constexpr (std::is_same_v<WeiT, int8_t>) {
 #ifdef AVX512_FP32_WEIGHT_ONLY_INT8
-<<<<<<< HEAD
-            if (xft_get_verbose() >= 1) {
-                TimeLine t("xdnn_sgemm_f32i8f32_compute_biasadd_relu");
-                double ms = get_msec();
-                xdnn_sgemm_f32i8f32_compute_biasadd_relu(
-                        transA, M, N, K, alpha, A, lda, packedB, scaleB, zeroB, beta, C, ldc, bias);
-                ms = get_msec() - ms;
-                printf("xft_verbose,exec,cpu,api,xdnn_sgemm_f32i8f32_compute_biasadd_relu,m%dk%dn%d,%g\n",
-                        M, K, N, ms);
-                fflush(stdout);
-            }
-            else {
-                TimeLine t("xdnn_sgemm_f32i8f32_compute_biasadd_relu");
-                xdnn_sgemm_f32i8f32_compute_biasadd_relu(
-                        transA, M, N, K, alpha, A, lda, packedB, scaleB, zeroB, beta, C, ldc, bias);
-            }
+            GEMMVERBOSE("xdnn_sgemm_f32s8f32_compute_biasadd_relu",
+                    xdnn_sgemm_f32s8f32_compute_biasadd_relu(
+                            transA, M, N, K, alpha, A, lda, packedB, scaleB, zeroB, beta, C, ldc, bias));
 #elif defined(AVX512_FP16_WEIGHT_ONLY_INT8)
-            if (xft_get_verbose() >= 1) {
-                TimeLine t("xdnn_hgemm_f32i8f32_compute_biasadd_relu");
-                double ms = get_msec();
-                xdnn_hgemm_f32i8f32_compute_biasadd_relu(
-                        transA, M, N, K, alpha, A, lda, packedB, scaleB, zeroB, beta, C, ldc, bias);
-                ms = get_msec() - ms;
-                printf("xft_verbose,exec,cpu,api,xdnn_hgemm_f32i8f32_compute_biasadd_relu,m%dk%dn%d,%g\n",
-                        M, K, N, ms);
-                fflush(stdout);
-            }
-            else {
-                TimeLine t("xdnn_hgemm_f32i8f32_compute_biasadd_relu");
-                xdnn_hgemm_f32i8f32_compute_biasadd_relu(
-                        transA, M, N, K, alpha, A, lda, packedB, scaleB, zeroB, beta, C, ldc, bias);
-            }
-=======
-            TimeLine t("xdnn_sgemm_f32s8f32_compute_biasadd_relu");
-            xdnn_sgemm_f32s8f32_compute_biasadd_relu(
-                    transA, M, N, K, alpha, A, lda, packedB, scaleB, zeroB, beta, C, ldc, bias);
-#elif defined(AVX512_FP16_WEIGHT_ONLY_INT8)
-            TimeLine t("xdnn_hgemm_f32s8f32_compute_biasadd_relu");
-            xdnn_hgemm_f32s8f32_compute_biasadd_relu(
-                    transA, M, N, K, alpha, A, lda, packedB, scaleB, zeroB, beta, C, ldc, bias);
->>>>>>> 5ca0fc3c
+            GEMMVERBOSE("xdnn_hgemm_f32s8f32_compute_biasadd_relu",
+                    xdnn_hgemm_f32s8f32_compute_biasadd_relu(
+                            transA, M, N, K, alpha, A, lda, packedB, scaleB, zeroB, beta, C, ldc, bias));
 #else
             printf("%s:%d: Need to define WEIGHT_ONLY_INT8 kernel data type.\n", __FILE__, __LINE__);
             exit(-1);
@@ -1076,13 +734,13 @@
         // INT4
         else if constexpr (std::is_same_v<WeiT, uint4x2_t>) {
 #ifdef AVX512_FP32_WEIGHT_ONLY_INT4
-            TimeLine t("xdnn_sgemm_f32u4f32_compute_biasadd_relu");
-            xdnn_sgemm_f32u4f32_compute_biasadd_relu(
-                    transA, M, N, K, alpha, A, lda, (const XDNN_UINT4x2 *)packedB, scaleB, zeroB, beta, C, ldc, bias);
+            GEMMVERBOSE("xdnn_sgemm_f32u4f32_compute_biasadd_relu",
+                    xdnn_sgemm_f32u4f32_compute_biasadd_relu(transA, M, N, K, alpha, A, lda,
+                            (const XDNN_UINT4x2 *)packedB, scaleB, zeroB, beta, C, ldc, bias));
 #elif defined(AVX512_FP16_WEIGHT_ONLY_INT4)
-            TimeLine t("xdnn_hgemm_f32u4f32_compute_biasadd_relu");
-            xdnn_hgemm_f32u4f32_compute_biasadd_relu(
-                    transA, M, N, K, alpha, A, lda, (const XDNN_UINT4x2 *)packedB, scaleB, zeroB, beta, C, ldc, bias);
+            GEMMVERBOSE("xdnn_hgemm_f32u4f32_compute_biasadd_relu",
+                    xdnn_hgemm_f32u4f32_compute_biasadd_relu(transA, M, N, K, alpha, A, lda,
+                            (const XDNN_UINT4x2 *)packedB, scaleB, zeroB, beta, C, ldc, bias));
 #else
             printf("%s:%d: Need to define WEIGHT_ONLY_INT4 kernel data type.\n", __FILE__, __LINE__);
             exit(-1);
@@ -1092,13 +750,13 @@
         // NF4
         else if constexpr (std::is_same_v<WeiT, nf4x2_t>) {
 #ifdef AVX512_FP32_WEIGHT_ONLY_NF4
-            TimeLine t("xdnn_sgemm_f32nf4f32_compute_biasadd_relu");
-            xdnn_sgemm_f32nf4f32_compute_biasadd_relu(
-                    transA, M, N, K, alpha, A, lda, (const XDNN_NF4x2 *)packedB, scaleB, zeroB, beta, C, ldc, bias);
+            GEMMVERBOSE("xdnn_sgemm_f32nf4f32_compute_biasadd_relu",
+                    xdnn_sgemm_f32nf4f32_compute_biasadd_relu(transA, M, N, K, alpha, A, lda,
+                            (const XDNN_NF4x2 *)packedB, scaleB, zeroB, beta, C, ldc, bias));
 #elif defined(AVX512_FP16_WEIGHT_ONLY_NF4)
-            TimeLine t("xdnn_hgemm_f32nf4f32_compute_biasadd_relu");
-            xdnn_hgemm_f32nf4f32_compute_biasadd_relu(
-                    transA, M, N, K, alpha, A, lda, (const XDNN_NF4x2 *)packedB, scaleB, zeroB, beta, C, ldc, bias);
+            GEMMVERBOSE("xdnn_hgemm_f32nf4f32_compute_biasadd_relu",
+                    xdnn_hgemm_f32nf4f32_compute_biasadd_relu(transA, M, N, K, alpha, A, lda,
+                            (const XDNN_NF4x2 *)packedB, scaleB, zeroB, beta, C, ldc, bias));
 #else
             printf("%s:%d: Need to define WEIGHT_ONLY_NF4 kernel data type.\n", __FILE__, __LINE__);
             exit(-1);
@@ -1111,51 +769,20 @@
             const float *scaleB, const float *zeroB, float beta, OutT *C, int ldc) {
         // FP32
         if constexpr (std::is_same_v<WeiT, float>) {
-            if (xft_get_verbose() >= 1) {
-                TimeLine t("xdnn_sgemm_compute_silu");
-                double ms = get_msec();
-                xdnn_sgemm_compute_silu(transA, M, N, K, alpha, A, lda, packedB, beta, C, ldc);
-                ms = get_msec() - ms;
-                printf("xft_verbose,exec,cpu,api,xdnn_sgemm_compute_silu,m%dk%dn%d,%g\n",
-                        M, K, N, ms);
-                fflush(stdout);
-            }
-            else {
-                TimeLine t("xdnn_sgemm_compute_silu");
-                xdnn_sgemm_compute_silu(transA, M, N, K, alpha, A, lda, packedB, beta, C, ldc);
-            }
+            GEMMVERBOSE("xdnn_sgemm_compute_silu",
+                    xdnn_sgemm_compute_silu(transA, M, N, K, alpha, A, lda, packedB, beta, C, ldc));
         }
 
         // FP16
         else if constexpr (std::is_same_v<WeiT, float16_t>) {
 #ifdef AVX512_FP32_WEIGHT_ONLY_FP16
-            if (xft_get_verbose() >= 1) {
-                TimeLine t("xdnn_sgemm_f32f16f32_compute_silu");
-                double ms = get_msec();
-                xdnn_sgemm_f32f16f32_compute_silu(transA, M, N, K, alpha, A, lda, (const XDNN_FP16 *)packedB, beta, C, ldc); 
-                ms = get_msec() - ms;
-                printf("xft_verbose,exec,cpu,api,xdnn_sgemm_f32f16f32_compute_silu,m%dk%dn%d,%g\n",
-                        M, K, N, ms);
-                fflush(stdout);
-            }
-            else {
-                TimeLine t("xdnn_sgemm_f32f16f32_compute_silu");
-                xdnn_sgemm_f32f16f32_compute_silu(transA, M, N, K, alpha, A, lda, (const XDNN_FP16 *)packedB, beta, C, ldc); 
-            }
+            GEMMVERBOSE("xdnn_sgemm_f32f16f32_compute_silu",
+                    xdnn_sgemm_f32f16f32_compute_silu(
+                            transA, M, N, K, alpha, A, lda, (const XDNN_FP16 *)packedB, beta, C, ldc));
 #elif defined(AVX512_FP16_WEIGHT_ONLY_FP16)
-            if (xft_get_verbose() >= 1) {
-                TimeLine t("xdnn_hgemm_f32f16f32_compute_silu");
-                double ms = get_msec();
-                xdnn_hgemm_f32f16f32_compute_silu(transA, M, N, K, alpha, A, lda, (const XDNN_FP16 *)packedB, beta, C, ldc);
-                ms = get_msec() - ms;
-                printf("xft_verbose,exec,cpu,api,xdnn_hgemm_f32f16f32_compute_silu,m%dk%dn%d,%g\n",
-                        M, K, N, ms);
-                fflush(stdout);
-            }
-            else {
-                TimeLine t("xdnn_hgemm_f32f16f32_compute_silu");
-                xdnn_hgemm_f32f16f32_compute_silu(transA, M, N, K, alpha, A, lda, (const XDNN_FP16 *)packedB, beta, C, ldc);
-            }  
+            GEMMVERBOSE("xdnn_hgemm_f32f16f32_compute_silu",
+                    xdnn_hgemm_f32f16f32_compute_silu(
+                            transA, M, N, K, alpha, A, lda, (const XDNN_FP16 *)packedB, beta, C, ldc));
 #else
             printf("%s:%d: Need to define WEIGHT_ONLY_FP16 kernel data type.\n", __FILE__, __LINE__);
             exit(-1);
@@ -1165,60 +792,18 @@
         // BF16
         else if constexpr (std::is_same_v<WeiT, bfloat16_t>) {
 #ifdef AVX512_FP32_WEIGHT_ONLY_BF16
-<<<<<<< HEAD
-            if (xft_get_verbose() >= 1) {
-                TimeLine t("xdnn_sgemm_f32bf16f32_compute_silu");
-                double ms = get_msec();
-                xdnn_sgemm_f32bf16f32_compute_silu(transA, M, N, K, alpha, A, lda, packedB, beta, C, ldc);
-                ms = get_msec() - ms;
-                printf("xft_verbose,exec,cpu,api,xdnn_sgemm_f32bf16f32_compute_silu,m%dk%dn%d,%g\n",
-                        M, K, N, ms);
-                fflush(stdout);
-            }
-            else {
-                TimeLine t("xdnn_sgemm_f32bf16f32_compute_silu");
-                xdnn_sgemm_f32bf16f32_compute_silu(transA, M, N, K, alpha, A, lda, packedB, beta, C, ldc);
-            }
-=======
-            TimeLine t("xdnn_sgemm_f32bf16f32_compute_silu");
-            xdnn_sgemm_f32bf16f32_compute_silu(
-                    transA, M, N, K, alpha, A, lda, (const XDNN_UINT4x2 *)packedB, beta, C, ldc);
->>>>>>> 5ca0fc3c
+            GEMMVERBOSE("xdnn_sgemm_f32bf16f32_compute_silu",
+                    xdnn_sgemm_f32bf16f32_compute_silu(
+                            transA, M, N, K, alpha, A, lda, (const XDNN_UINT4x2 *)packedB, beta, C, ldc));
 #elif defined(AVX512_BF16_WEIGHT_ONLY_BF16)
             if (M > USE_AMX_M) {
-                if (xft_get_verbose() >= 1) {
-                    TimeLine t("onednn_amx_sgemm_f32bf16f32_compute_silu");
-                    double ms = get_msec();
-                    onednn_amx_sgemm_f32bf16f32_compute_silu(transA, M, N, K, alpha, A, lda, packedB, beta, C, ldc);
-                    ms = get_msec() - ms;
-                    printf("xft_verbose,exec,cpu,api,onednn_amx_sgemm_f32bf16f32_compute_silu,m%dk%dn%d,%g\n",
-                            M, K, N, ms);
-                    fflush(stdout);
-                }
-                else {
-                    TimeLine t("onednn_amx_sgemm_f32bf16f32_compute_silu");
-                    onednn_amx_sgemm_f32bf16f32_compute_silu(transA, M, N, K, alpha, A, lda, packedB, beta, C, ldc);
-                }
-            } else {
-<<<<<<< HEAD
-                if (xft_get_verbose() >= 1) {
-                    TimeLine t("xdnn_bgemm_f32bf16f32_compute_silu");
-                    double ms = get_msec();
-                    xdnn_bgemm_f32bf16f32_compute_silu(transA, M, N, K, alpha, A, lda, (const XDNN_BF16 *)packedB, beta, C, ldc);
-                    ms = get_msec() - ms;
-                    printf("xft_verbose,exec,cpu,api,xdnn_bgemm_f32bf16f32_compute_silu,m%dk%dn%d,%g\n",
-                            M, K, N, ms);
-                    fflush(stdout);
-                }
-                else {
-                    TimeLine t("xdnn_bgemm_f32bf16f32_compute_silu");
-                    xdnn_bgemm_f32bf16f32_compute_silu(transA, M, N, K, alpha, A, lda, (const XDNN_BF16 *)packedB, beta, C, ldc);
-                }
-=======
-                TimeLine t("xdnn_bgemm_f32bf16f32_compute_silu");
-                xdnn_bgemm_f32bf16f32_compute_silu(
-                        transA, M, N, K, alpha, A, lda, (const XDNN_BF16 *)packedB, beta, C, ldc);
->>>>>>> 5ca0fc3c
+                GEMMVERBOSE("onednn_amx_sgemm_f32bf16f32_compute_silu",
+                        onednn_amx_sgemm_f32bf16f32_compute_silu(
+                                transA, M, N, K, alpha, A, lda, packedB, beta, C, ldc));
+            } else {
+                GEMMVERBOSE("xdnn_bgemm_f32bf16f32_compute_silu",
+                        xdnn_bgemm_f32bf16f32_compute_silu(
+                                transA, M, N, K, alpha, A, lda, (const XDNN_BF16 *)packedB, beta, C, ldc));
             }
 #else
             printf("%s:%d: Need to define WEIGHT_ONLY_BF16 kernel data type.\n", __FILE__, __LINE__);
@@ -1229,41 +814,13 @@
         // INT8
         else if constexpr (std::is_same_v<WeiT, int8_t>) {
 #ifdef AVX512_FP32_WEIGHT_ONLY_INT8
-<<<<<<< HEAD
-            if (xft_get_verbose() >= 1) {
-                TimeLine t("xdnn_sgemm_f32i8f32_compute_silu");
-                double ms = get_msec();
-                xdnn_sgemm_f32i8f32_compute_silu(transA, M, N, K, alpha, A, lda, packedB, scaleB, zeroB, beta, C, ldc);
-                ms = get_msec() - ms;
-                printf("xft_verbose,exec,cpu,api,xdnn_sgemm_f32i8f32_compute_silu,m%dk%dn%d,%g\n",
-                        M, K, N, ms);
-                fflush(stdout);
-            }
-            else {
-                TimeLine t("xdnn_sgemm_f32i8f32_compute_silu");
-                xdnn_sgemm_f32i8f32_compute_silu(transA, M, N, K, alpha, A, lda, packedB, scaleB, zeroB, beta, C, ldc);
-            }
+            GEMMVERBOSE("xdnn_sgemm_f32s8f32_compute_silu",
+                    xdnn_sgemm_f32s8f32_compute_silu(
+                            transA, M, N, K, alpha, A, lda, packedB, scaleB, zeroB, beta, C, ldc));
 #elif defined(AVX512_FP16_WEIGHT_ONLY_INT8)
-            if (xft_get_verbose() >= 1) {
-                TimeLine t("xdnn_hgemm_f32i8f32_compute_silu");
-                double ms = get_msec();
-                xdnn_hgemm_f32i8f32_compute_silu(transA, M, N, K, alpha, A, lda, packedB, scaleB, zeroB, beta, C, ldc);
-                ms = get_msec() - ms;
-                printf("xft_verbose,exec,cpu,api,xdnn_hgemm_f32i8f32_compute_silu,m%dk%dn%d,%g\n",
-                        M, K, N, ms);
-                fflush(stdout);
-            }
-            else {
-                TimeLine t("xdnn_hgemm_f32i8f32_compute_silu");
-                xdnn_hgemm_f32i8f32_compute_silu(transA, M, N, K, alpha, A, lda, packedB, scaleB, zeroB, beta, C, ldc);
-            }
-=======
-            TimeLine t("xdnn_sgemm_f32s8f32_compute_silu");
-            xdnn_sgemm_f32s8f32_compute_silu(transA, M, N, K, alpha, A, lda, packedB, scaleB, zeroB, beta, C, ldc);
-#elif defined(AVX512_FP16_WEIGHT_ONLY_INT8)
-            TimeLine t("xdnn_hgemm_f32s8f32_compute_silu");
-            xdnn_hgemm_f32s8f32_compute_silu(transA, M, N, K, alpha, A, lda, packedB, scaleB, zeroB, beta, C, ldc);
->>>>>>> 5ca0fc3c
+            GEMMVERBOSE("xdnn_hgemm_f32s8f32_compute_silu",
+                    xdnn_hgemm_f32s8f32_compute_silu(
+                            transA, M, N, K, alpha, A, lda, packedB, scaleB, zeroB, beta, C, ldc));
 #else
             printf("%s:%d: Need to define WEIGHT_ONLY_INT8 kernel data type.\n", __FILE__, __LINE__);
             exit(-1);
@@ -1273,13 +830,13 @@
         // INT4
         else if constexpr (std::is_same_v<WeiT, uint4x2_t>) {
 #ifdef AVX512_FP32_WEIGHT_ONLY_INT4
-            TimeLine t("xdnn_sgemm_f32u4f32_compute_silu");
-            xdnn_sgemm_f32u4f32_compute_silu(
-                    transA, M, N, K, alpha, A, lda, (const XDNN_UINT4x2 *)packedB, scaleB, zeroB, beta, C, ldc);
+            GEMMVERBOSE("xdnn_sgemm_f32u4f32_compute_silu",
+                    xdnn_sgemm_f32u4f32_compute_silu(transA, M, N, K, alpha, A, lda, (const XDNN_UINT4x2 *)packedB,
+                            scaleB, zeroB, beta, C, ldc));
 #elif defined(AVX512_FP16_WEIGHT_ONLY_INT4)
-            TimeLine t("xdnn_hgemm_f32u4f32_compute_silu");
-            xdnn_hgemm_f32u4f32_compute_silu(
-                    transA, M, N, K, alpha, A, lda, (const XDNN_UINT4x2 *)packedB, scaleB, zeroB, beta, C, ldc);
+            GEMMVERBOSE("xdnn_hgemm_f32u4f32_compute_silu",
+                    xdnn_hgemm_f32u4f32_compute_silu(transA, M, N, K, alpha, A, lda, (const XDNN_UINT4x2 *)packedB,
+                            scaleB, zeroB, beta, C, ldc));
 #else
             printf("%s:%d: Need to define WEIGHT_ONLY_INT4 kernel data type.\n", __FILE__, __LINE__);
             exit(-1);
@@ -1289,13 +846,13 @@
         // NF4
         else if constexpr (std::is_same_v<WeiT, nf4x2_t>) {
 #ifdef AVX512_FP32_WEIGHT_ONLY_NF4
-            TimeLine t("xdnn_sgemm_f32nf4f32_compute_silu");
-            xdnn_sgemm_f32nf4f32_compute_silu(
-                    transA, M, N, K, alpha, A, lda, (const XDNN_NF4x2 *)packedB, scaleB, zeroB, beta, C, ldc);
+            GEMMVERBOSE("xdnn_sgemm_f32nf4f32_compute_silu",
+                    xdnn_sgemm_f32nf4f32_compute_silu(
+                            transA, M, N, K, alpha, A, lda, (const XDNN_NF4x2 *)packedB, scaleB, zeroB, beta, C, ldc));
 #elif defined(AVX512_FP16_WEIGHT_ONLY_NF4)
-            TimeLine t("xdnn_hgemm_f32nf4f32_compute_silu");
-            xdnn_hgemm_f32nf4f32_compute_silu(
-                    transA, M, N, K, alpha, A, lda, (const XDNN_NF4x2 *)packedB, scaleB, zeroB, beta, C, ldc);
+            GEMMVERBOSE("xdnn_hgemm_f32nf4f32_compute_silu",
+                    xdnn_hgemm_f32nf4f32_compute_silu(
+                            transA, M, N, K, alpha, A, lda, (const XDNN_NF4x2 *)packedB, scaleB, zeroB, beta, C, ldc));
 #else
             printf("%s:%d: Need to define WEIGHT_ONLY_NF4 kernel data type.\n", __FILE__, __LINE__);
             exit(-1);
@@ -1309,61 +866,20 @@
             const float *res, int ldres) {
         // FP32
         if constexpr (std::is_same_v<WeiT, float>) {
-            if (xft_get_verbose() >= 1) {
-                TimeLine t("xdnn_sgemm_compute_resmul");
-                double ms = get_msec();
-                xdnn_sgemm_compute_resmul(transA, M, N, K, alpha, A, lda, packedB, beta, C, ldc, res, ldres);
-                ms = get_msec() - ms;
-                printf("xft_verbose,exec,cpu,api,xdnn_sgemm_compute_resmul,m%dk%dn%d,%g\n",
-                        M, K, N, ms);
-                fflush(stdout);
-            }
-            else {
-                TimeLine t("xdnn_sgemm_compute_resmul");
-                xdnn_sgemm_compute_resmul(transA, M, N, K, alpha, A, lda, packedB, beta, C, ldc, res, ldres);
-            }
+            GEMMVERBOSE("xdnn_sgemm_compute_resmul",
+                    xdnn_sgemm_compute_resmul(transA, M, N, K, alpha, A, lda, packedB, beta, C, ldc, res, ldres));
         }
 
         // FP16
         else if constexpr (std::is_same_v<WeiT, float16_t>) {
 #ifdef AVX512_FP32_WEIGHT_ONLY_FP16
-<<<<<<< HEAD
-            if (xft_get_verbose() >= 1) {
-                TimeLine t("xdnn_sgemm_f32f16f32_compute_resmul");
-                double ms = get_msec();
-                xdnn_sgemm_f32f16f32_compute_resmul(transA, M, N, K, alpha, A, lda, (const XDNN_FP16 *)packedB, beta, C, ldc, res, ldres);
-                ms = get_msec() - ms;
-                printf("xft_verbose,exec,cpu,api,xdnn_sgemm_f32f16f32_compute_resmul,m%dk%dn%d,%g\n",
-                        M, K, N, ms);
-                fflush(stdout);
-            }
-            else {
-                TimeLine t("xdnn_sgemm_f32f16f32_compute_resmul");
-                xdnn_sgemm_f32f16f32_compute_resmul(transA, M, N, K, alpha, A, lda, (const XDNN_FP16 *)packedB, beta, C, ldc, res, ldres);
-            }
+            GEMMVERBOSE("xdnn_sgemm_f32f16f32_compute_resmul",
+                    xdnn_sgemm_f32f16f32_compute_resmul(
+                            transA, M, N, K, alpha, A, lda, (const XDNN_FP16 *)packedB, beta, C, ldc, res, ldres));
 #elif defined(AVX512_FP16_WEIGHT_ONLY_FP16)
-            if (xft_get_verbose() >= 1) {
-                TimeLine t("xdnn_hgemm_f32f16f32_compute_resmul");
-                double ms = get_msec();
-                xdnn_hgemm_f32f16f32_compute_resmul(transA, M, N, K, alpha, A, lda, (const XDNN_FP16 *)packedB, beta, C, ldc, res, ldres);
-                ms = get_msec() - ms;
-                printf("xft_verbose,exec,cpu,api,xdnn_hgemm_f32f16f32_compute_resmul,m%dk%dn%d,%g\n",
-                        M, K, N, ms);
-                fflush(stdout);
-            }
-            else {
-                TimeLine t("xdnn_hgemm_f32f16f32_compute_resmul");
-                xdnn_hgemm_f32f16f32_compute_resmul(transA, M, N, K, alpha, A, lda, (const XDNN_FP16 *)packedB, beta, C, ldc, res, ldres);
-            }
-=======
-            TimeLine t("xdnn_sgemm_f32f16f32_compute_resmul");
-            xdnn_sgemm_f32f16f32_compute_resmul(
-                    transA, M, N, K, alpha, A, lda, (const XDNN_FP16 *)packedB, beta, C, ldc, res, ldres);
-#elif defined(AVX512_FP16_WEIGHT_ONLY_FP16)
-            TimeLine t("xdnn_hgemm_f32f16f32_compute_resmul");
-            xdnn_hgemm_f32f16f32_compute_resmul(
-                    transA, M, N, K, alpha, A, lda, (const XDNN_FP16 *)packedB, beta, C, ldc, res, ldres);
->>>>>>> 5ca0fc3c
+            GEMMVERBOSE("xdnn_hgemm_f32f16f32_compute_resmul",
+                    xdnn_hgemm_f32f16f32_compute_resmul(
+                            transA, M, N, K, alpha, A, lda, (const XDNN_FP16 *)packedB, beta, C, ldc, res, ldres));
 #else
             printf("%s:%d: Need to define WEIGHT_ONLY_FP16 kernel data type.\n", __FILE__, __LINE__);
             exit(-1);
@@ -1373,62 +889,18 @@
         // BF16
         else if constexpr (std::is_same_v<WeiT, bfloat16_t>) {
 #ifdef AVX512_FP32_WEIGHT_ONLY_BF16
-<<<<<<< HEAD
-            if (xft_get_verbose() >= 1) {
-                TimeLine t("xdnn_sgemm_f32bf16f32_compute_resmul");
-                double ms = get_msec();
-                xdnn_sgemm_f32bf16f32_compute_resmul(transA, M, N, K, alpha, A, lda, packedB, beta, C, ldc, res, ldres);
-                ms = get_msec() - ms;
-                printf("xft_verbose,exec,cpu,api,xdnn_sgemm_f32bf16f32_compute_resmul,m%dk%dn%d,%g\n",
-                        M, K, N, ms);
-                fflush(stdout);
-            }
-            else {
-                TimeLine t("xdnn_sgemm_f32bf16f32_compute_resmul");
-                xdnn_sgemm_f32bf16f32_compute_resmul(transA, M, N, K, alpha, A, lda, packedB, beta, C, ldc, res, ldres);
-            }
-=======
-            TimeLine t("xdnn_sgemm_f32bf16f32_compute_resmul");
-            xdnn_sgemm_f32bf16f32_compute_resmul(
-                    transA, M, N, K, alpha, A, lda, (const XDNN_UINT4x2 *)packedB, beta, C, ldc, res, ldres);
->>>>>>> 5ca0fc3c
+            GEMMVERBOSE("xdnn_sgemm_f32bf16f32_compute_resmul",
+                    xdnn_sgemm_f32bf16f32_compute_resmul(
+                            transA, M, N, K, alpha, A, lda, (const XDNN_UINT4x2 *)packedB, beta, C, ldc, res, ldres));
 #elif defined(AVX512_BF16_WEIGHT_ONLY_BF16)
             if (M > USE_AMX_M) {
-                if (xft_get_verbose() >= 1) {
-                    TimeLine t("onednn_amx_sgemm_f32bf16f32_compute_resmul");
-                    double ms = get_msec();
-                    onednn_amx_sgemm_f32bf16f32_compute_resmul(
-                            transA, M, N, K, alpha, A, lda, packedB, beta, C, ldc, res, ldres);
-                    ms = get_msec() - ms;
-                    printf("xft_verbose,exec,cpu,api,onednn_amx_sgemm_f32bf16f32_compute_resmul,m%dk%dn%d,%g\n",
-                            M, K, N, ms);
-                    fflush(stdout);
-                }
-                else {
-                    TimeLine t("onednn_amx_sgemm_f32bf16f32_compute_resmul");
-                    onednn_amx_sgemm_f32bf16f32_compute_resmul(
-                            transA, M, N, K, alpha, A, lda, packedB, beta, C, ldc, res, ldres);
-                }
-            } else {
-<<<<<<< HEAD
-                if (xft_get_verbose() >= 1) {
-                    TimeLine t("xdnn_bgemm_f32bf16f32_compute_resmul");
-                    double ms = get_msec();
-                    xdnn_bgemm_f32bf16f32_compute_resmul(transA, M, N, K, alpha, A, lda, (const XDNN_BF16 *)packedB, beta, C, ldc, res, ldres);
-                    ms = get_msec() - ms;
-                    printf("xft_verbose,exec,cpu,api,xdnn_bgemm_f32bf16f32_compute_resmul,m%dk%dn%d,%g\n",
-                            M, K, N, ms);
-                    fflush(stdout);
-                }
-                else {
-                    TimeLine t("xdnn_bgemm_f32bf16f32_compute_resmul");
-                    xdnn_bgemm_f32bf16f32_compute_resmul(transA, M, N, K, alpha, A, lda, (const XDNN_BF16 *)packedB, beta, C, ldc, res, ldres);
-                }
-=======
-                TimeLine t("xdnn_bgemm_f32bf16f32_compute_resmul");
-                xdnn_bgemm_f32bf16f32_compute_resmul(
-                        transA, M, N, K, alpha, A, lda, (const XDNN_BF16 *)packedB, beta, C, ldc, res, ldres);
->>>>>>> 5ca0fc3c
+                GEMMVERBOSE("onednn_amx_sgemm_f32bf16f32_compute_resmul",
+                        onednn_amx_sgemm_f32bf16f32_compute_resmul(
+                                transA, M, N, K, alpha, A, lda, packedB, beta, C, ldc, res, ldres));
+            } else {
+                GEMMVERBOSE("xdnn_bgemm_f32bf16f32_compute_resmul",
+                        xdnn_bgemm_f32bf16f32_compute_resmul(
+                                transA, M, N, K, alpha, A, lda, (const XDNN_BF16 *)packedB, beta, C, ldc, res, ldres));
             }
 #else
             printf("%s:%d: Need to define WEIGHT_ONLY_BF16 kernel data type.\n", __FILE__, __LINE__);
@@ -1439,47 +911,13 @@
         // INT8
         else if constexpr (std::is_same_v<WeiT, int8_t>) {
 #ifdef AVX512_FP32_WEIGHT_ONLY_INT8
-<<<<<<< HEAD
-            if (xft_get_verbose() >= 1) {
-                TimeLine t("xdnn_sgemm_f32i8f32_compute_resmul");
-                double ms = get_msec();
-                xdnn_sgemm_f32i8f32_compute_resmul(
-                        transA, M, N, K, alpha, A, lda, packedB, scaleB, zeroB, beta, C, ldc, res, ldres);
-                ms = get_msec() - ms;
-                printf("xft_verbose,exec,cpu,api,xdnn_sgemm_f32i8f32_compute_resmul,m%dk%dn%d,%g\n",
-                            M, K, N, ms);
-                fflush(stdout);
-            }
-            else {
-                TimeLine t("xdnn_sgemm_f32i8f32_compute_resmul");
-                xdnn_sgemm_f32i8f32_compute_resmul(
-                        transA, M, N, K, alpha, A, lda, packedB, scaleB, zeroB, beta, C, ldc, res, ldres);
-            }     
+            GEMMVERBOSE("xdnn_sgemm_f32s8f32_compute_resmul",
+                    xdnn_sgemm_f32s8f32_compute_resmul(
+                            transA, M, N, K, alpha, A, lda, packedB, scaleB, zeroB, beta, C, ldc, res, ldres));
 #elif defined(AVX512_FP16_WEIGHT_ONLY_INT8)
-            if (xft_get_verbose() >= 1) {
-                TimeLine t("xdnn_hgemm_f32i8f32_compute_resmul");
-                double ms = get_msec();
-                xdnn_hgemm_f32i8f32_compute_resmul(
-                        transA, M, N, K, alpha, A, lda, packedB, scaleB, zeroB, beta, C, ldc, res, ldres);
-                ms = get_msec() - ms;
-                printf("xft_verbose,exec,cpu,api,xdnn_hgemm_f32i8f32_compute_resmul,m%dk%dn%d,%g\n",
-                            M, K, N, ms);
-                fflush(stdout);
-            }
-            else {
-                TimeLine t("xdnn_hgemm_f32i8f32_compute_resmul");
-                xdnn_hgemm_f32i8f32_compute_resmul(
-                        transA, M, N, K, alpha, A, lda, packedB, scaleB, zeroB, beta, C, ldc, res, ldres);
-            }  
-=======
-            TimeLine t("xdnn_sgemm_f32s8f32_compute_resmul");
-            xdnn_sgemm_f32s8f32_compute_resmul(
-                    transA, M, N, K, alpha, A, lda, packedB, scaleB, zeroB, beta, C, ldc, res, ldres);
-#elif defined(AVX512_FP16_WEIGHT_ONLY_INT8)
-            TimeLine t("xdnn_hgemm_f32s8f32_compute_resmul");
-            xdnn_hgemm_f32s8f32_compute_resmul(
-                    transA, M, N, K, alpha, A, lda, packedB, scaleB, zeroB, beta, C, ldc, res, ldres);
->>>>>>> 5ca0fc3c
+            GEMMVERBOSE("xdnn_hgemm_f32s8f32_compute_resmul",
+                    xdnn_hgemm_f32s8f32_compute_resmul(
+                            transA, M, N, K, alpha, A, lda, packedB, scaleB, zeroB, beta, C, ldc, res, ldres));
 #else
             printf("%s:%d: Need to define WEIGHT_ONLY_INT8 kernel data type.\n", __FILE__, __LINE__);
             exit(-1);
@@ -1489,13 +927,13 @@
         // INT4
         else if constexpr (std::is_same_v<WeiT, uint4x2_t>) {
 #ifdef AVX512_FP32_WEIGHT_ONLY_INT4
-            TimeLine t("xdnn_sgemm_f32u4f32_compute_resmul");
-            xdnn_sgemm_f32u4f32_compute_resmul(transA, M, N, K, alpha, A, lda, (const XDNN_UINT4x2 *)packedB, scaleB,
-                    zeroB, beta, C, ldc, res, ldres);
+            GEMMVERBOSE("xdnn_sgemm_f32u4f32_compute_resmul",
+                    xdnn_sgemm_f32u4f32_compute_resmul(transA, M, N, K, alpha, A, lda, (const XDNN_UINT4x2 *)packedB,
+                            scaleB, zeroB, beta, C, ldc, res, ldres));
 #elif defined(AVX512_FP16_WEIGHT_ONLY_INT4)
-            TimeLine t("xdnn_hgemm_f32u4f32_compute_resmul");
-            xdnn_hgemm_f32u4f32_compute_resmul(transA, M, N, K, alpha, A, lda, (const XDNN_UINT4x2 *)packedB, scaleB,
-                    zeroB, beta, C, ldc, res, ldres);
+            GEMMVERBOSE("xdnn_hgemm_f32u4f32_compute_resmul",
+                    xdnn_hgemm_f32u4f32_compute_resmul(transA, M, N, K, alpha, A, lda, (const XDNN_UINT4x2 *)packedB,
+                            scaleB, zeroB, beta, C, ldc, res, ldres));
 #else
             printf("%s:%d: Need to define WEIGHT_ONLY_INT4 kernel data type.\n", __FILE__, __LINE__);
             exit(-1);
@@ -1505,13 +943,13 @@
         // NF4
         else if constexpr (std::is_same_v<WeiT, nf4x2_t>) {
 #ifdef AVX512_FP32_WEIGHT_ONLY_NF4
-            TimeLine t("xdnn_sgemm_f32nf4f32_compute_resmul");
-            xdnn_sgemm_f32nf4f32_compute_resmul(transA, M, N, K, alpha, A, lda, (const XDNN_NF4x2 *)packedB, scaleB,
-                    zeroB, beta, C, ldc, res, ldres);
+            GEMMVERBOSE("xdnn_sgemm_f32nf4f32_compute_resmul",
+                    xdnn_sgemm_f32nf4f32_compute_resmul(transA, M, N, K, alpha, A, lda, (const XDNN_NF4x2 *)packedB,
+                            scaleB, zeroB, beta, C, ldc, res, ldres));
 #elif defined(AVX512_FP16_WEIGHT_ONLY_NF4)
-            TimeLine t("xdnn_hgemm_f32nf4f32_compute_resmul");
-            xdnn_hgemm_f32nf4f32_compute_resmul(transA, M, N, K, alpha, A, lda, (const XDNN_NF4x2 *)packedB, scaleB,
-                    zeroB, beta, C, ldc, res, ldres);
+            GEMMVERBOSE("xdnn_hgemm_f32nf4f32_compute_resmul",
+                    xdnn_hgemm_f32nf4f32_compute_resmul(transA, M, N, K, alpha, A, lda, (const XDNN_NF4x2 *)packedB,
+                            scaleB, zeroB, beta, C, ldc, res, ldres));
 #else
             printf("%s:%d: Need to define WEIGHT_ONLY_NF4 kernel data type.\n", __FILE__, __LINE__);
             exit(-1);
@@ -1525,55 +963,21 @@
             const float *bias, const float *res, int ldres) {
         // FP32
         if constexpr (std::is_same_v<WeiT, float>) {
-            if (xft_get_verbose() >= 1) {
-                TimeLine t("xdnn_sgemm_compute_residential");
-                double ms = get_msec();
-                xdnn_sgemm_compute_residential(transA, M, N, K, alpha, A, lda, packedB, beta, C, ldc, bias, res, ldres);
-                ms = get_msec() - ms;
-                printf("xft_verbose,exec,cpu,api,xdnn_sgemm_compute_residential,m%dk%dn%d,%g\n",
-                            M, K, N, ms);
-                fflush(stdout);
-            }
-            else {
-                TimeLine t("xdnn_sgemm_compute_residential");
-                xdnn_sgemm_compute_residential(transA, M, N, K, alpha, A, lda, packedB, beta, C, ldc, bias, res, ldres);
-            }
+            GEMMVERBOSE("xdnn_sgemm_compute_residential",
+                    xdnn_sgemm_compute_residential(
+                            transA, M, N, K, alpha, A, lda, packedB, beta, C, ldc, bias, res, ldres));
         }
 
         // FP16
         else if constexpr (std::is_same_v<WeiT, float16_t>) {
 #ifdef AVX512_FP32_WEIGHT_ONLY_FP16
-            if (xft_get_verbose() >= 1) {
-                TimeLine t("xdnn_sgemm_f32f16f32_compute_residential");
-                double ms = get_msec();
-                xdnn_sgemm_f32f16f32_compute_residential(
-                        transA, M, N, K, alpha, A, lda, (const XDNN_FP16 *)packedB, beta, C, ldc, bias, res, ldres);
-                ms = get_msec() - ms;
-                printf("xft_verbose,exec,cpu,api,xdnn_sgemm_f32f16f32_compute_residential,m%dk%dn%d,%g\n",
-                            M, K, N, ms);
-                fflush(stdout);
-            }
-            else {
-                TimeLine t("xdnn_sgemm_f32f16f32_compute_residential");
-                xdnn_sgemm_f32f16f32_compute_residential(
-                        transA, M, N, K, alpha, A, lda, (const XDNN_FP16 *)packedB, beta, C, ldc, bias, res, ldres);
-            }
+            GEMMVERBOSE("xdnn_sgemm_f32f16f32_compute_residential",
+                    xdnn_sgemm_f32f16f32_compute_residential(transA, M, N, K, alpha, A, lda, (const XDNN_FP16 *)packedB,
+                            beta, C, ldc, bias, res, ldres));
 #elif defined(AVX512_FP16_WEIGHT_ONLY_FP16)
-            if (xft_get_verbose() >= 1) {
-                TimeLine t("xdnn_hgemm_f32f16f32_compute_residential");
-                double ms = get_msec();
-                xdnn_hgemm_f32f16f32_compute_residential(
-                        transA, M, N, K, alpha, A, lda, (const XDNN_FP16 *)packedB, beta, C, ldc, bias, res, ldres);
-                ms = get_msec() - ms;
-                printf("xft_verbose,exec,cpu,api,xdnn_hgemm_f32f16f32_compute_residential,m%dk%dn%d,%g\n",
-                            M, K, N, ms);
-                fflush(stdout);
-            }
-            else {
-                TimeLine t("xdnn_hgemm_f32f16f32_compute_residential");
-                xdnn_hgemm_f32f16f32_compute_residential(
-                        transA, M, N, K, alpha, A, lda, (const XDNN_FP16 *)packedB, beta, C, ldc, bias, res, ldres);
-            }
+            GEMMVERBOSE("xdnn_hgemm_f32f16f32_compute_residential",
+                    xdnn_hgemm_f32f16f32_compute_residential(transA, M, N, K, alpha, A, lda, (const XDNN_FP16 *)packedB,
+                            beta, C, ldc, bias, res, ldres));
 #else
             printf("%s:%d: Need to define WEIGHT_ONLY_FP16 kernel data type.\n", __FILE__, __LINE__);
             exit(-1);
@@ -1583,60 +987,18 @@
         // BF16
         else if constexpr (std::is_same_v<WeiT, bfloat16_t>) {
 #ifdef AVX512_FP32_WEIGHT_ONLY_BF16
-<<<<<<< HEAD
-            if (xft_get_verbose() >= 1) {
-                TimeLine t("xdnn_sgemm_f32bf16f32_compute_residential");
-                double ms = get_msec();
-                xdnn_sgemm_f32bf16f32_compute_residential(
-                        transA, M, N, K, alpha, A, lda, packedB, beta, C, ldc, bias, res, ldres);
-                ms = get_msec() - ms;
-                printf("xft_verbose,exec,cpu,api,xdnn_sgemm_f32bf16f32_compute_residential,m%dk%dn%d,%g\n",
-                            M, K, N, ms);
-                fflush(stdout);
-            }
-            else {
-                TimeLine t("xdnn_sgemm_f32bf16f32_compute_residential");
-                xdnn_sgemm_f32bf16f32_compute_residential(
-                        transA, M, N, K, alpha, A, lda, packedB, beta, C, ldc, bias, res, ldres);
-            }
-=======
-            TimeLine t("xdnn_sgemm_f32bf16f32_compute_residential");
-            xdnn_sgemm_f32bf16f32_compute_residential(
-                    transA, M, N, K, alpha, A, lda, (const XDNN_UINT4x2 *)packedB, beta, C, ldc, bias, res, ldres);
->>>>>>> 5ca0fc3c
+            GEMMVERBOSE("xdnn_sgemm_f32bf16f32_compute_residential",
+                    xdnn_sgemm_f32bf16f32_compute_residential(transA, M, N, K, alpha, A, lda,
+                            (const XDNN_UINT4x2 *)packedB, beta, C, ldc, bias, res, ldres));
 #elif defined(AVX512_BF16_WEIGHT_ONLY_BF16)
             if (M > USE_AMX_M) {
-                if (xft_get_verbose() >= 1) {
-                    TimeLine t("onednn_amx_sgemm_f32bf16f32_compute_residential");
-                    double ms = get_msec();
-                    onednn_amx_sgemm_f32bf16f32_compute_residential(
-                            transA, M, N, K, alpha, A, lda, packedB, beta, C, ldc, bias, res, ldres);
-                    ms = get_msec() - ms;
-                    printf("xft_verbose,exec,cpu,api,onednn_amx_sgemm_f32bf16f32_compute_residential,m%dk%dn%d,%g\n",
-                            M, K, N, ms);
-                    fflush(stdout);
-                }
-                else {
-                    TimeLine t("onednn_amx_sgemm_f32bf16f32_compute_residential");
-                    onednn_amx_sgemm_f32bf16f32_compute_residential(
-                            transA, M, N, K, alpha, A, lda, packedB, beta, C, ldc, bias, res, ldres);
-                }
-            } else {
-                if (xft_get_verbose() >= 1) {
-                    TimeLine t("xdnn_bgemm_f32bf16f32_compute_residential");
-                    double ms = get_msec();
-                    xdnn_bgemm_f32bf16f32_compute_residential(
-                            transA, M, N, K, alpha, A, lda, (const XDNN_BF16 *)packedB, beta, C, ldc, bias, res, ldres);
-                    ms = get_msec() - ms;
-                    printf("xft_verbose,exec,cpu,api,xdnn_bgemm_f32bf16f32_compute_residential,m%dk%dn%d,%g\n",
-                            M, K, N, ms);
-                    fflush(stdout);
-                }
-                else {
-                    TimeLine t("xdnn_bgemm_f32bf16f32_compute_residential");
-                    xdnn_bgemm_f32bf16f32_compute_residential(
-                            transA, M, N, K, alpha, A, lda, (const XDNN_BF16 *)packedB, beta, C, ldc, bias, res, ldres);
-                }
+                GEMMVERBOSE("onednn_amx_sgemm_f32bf16f32_compute_residential",
+                        onednn_amx_sgemm_f32bf16f32_compute_residential(
+                                transA, M, N, K, alpha, A, lda, packedB, beta, C, ldc, bias, res, ldres));
+            } else {
+                GEMMVERBOSE("xdnn_bgemm_f32bf16f32_compute_residential",
+                        xdnn_bgemm_f32bf16f32_compute_residential(transA, M, N, K, alpha, A, lda,
+                                (const XDNN_BF16 *)packedB, beta, C, ldc, bias, res, ldres));
             }
 #else
             printf("%s:%d: Need to define WEIGHT_ONLY_BF16 kernel data type.\n", __FILE__, __LINE__);
@@ -1647,47 +1009,13 @@
         // INT8
         else if constexpr (std::is_same_v<WeiT, int8_t>) {
 #ifdef AVX512_FP32_WEIGHT_ONLY_INT8
-<<<<<<< HEAD
-            if (xft_get_verbose() >= 1) {
-                TimeLine t("xdnn_sgemm_f32i8f32_compute_residential");
-                double ms = get_msec();
-                xdnn_sgemm_f32i8f32_compute_residential(
-                        transA, M, N, K, alpha, A, lda, packedB, scaleB, zeroB, beta, C, ldc, bias, res, ldres);
-                ms = get_msec() - ms;
-                printf("xft_verbose,exec,cpu,api,xdnn_sgemm_f32i8f32_compute_residential,m%dk%dn%d,%g\n",
-                        M, K, N, ms);
-                fflush(stdout);
-            }
-            else {
-                TimeLine t("xdnn_sgemm_f32i8f32_compute_residential");
-                xdnn_sgemm_f32i8f32_compute_residential(
-                        transA, M, N, K, alpha, A, lda, packedB, scaleB, zeroB, beta, C, ldc, bias, res, ldres);
-            }
+            GEMMVERBOSE("xdnn_sgemm_f32s8f32_compute_residential",
+                    xdnn_sgemm_f32s8f32_compute_residential(
+                            transA, M, N, K, alpha, A, lda, packedB, scaleB, zeroB, beta, C, ldc, bias, res, ldres));
 #elif defined(AVX512_FP16_WEIGHT_ONLY_INT8)
-            if (xft_get_verbose() >= 1) {
-                TimeLine t("xdnn_hgemm_f32i8f32_compute_residential");
-                double ms = get_msec();
-                xdnn_hgemm_f32i8f32_compute_residential(
-                        transA, M, N, K, alpha, A, lda, packedB, scaleB, zeroB, beta, C, ldc, bias, res, ldres);
-                ms = get_msec() - ms;
-                printf("xft_verbose,exec,cpu,api,xdnn_hgemm_f32i8f32_compute_residential,m%dk%dn%d,%g\n",
-                        M, K, N, ms);
-                fflush(stdout);
-            }
-            else {
-                TimeLine t("xdnn_hgemm_f32i8f32_compute_residential");
-                xdnn_hgemm_f32i8f32_compute_residential(
-                        transA, M, N, K, alpha, A, lda, packedB, scaleB, zeroB, beta, C, ldc, bias, res, ldres);
-            }
-=======
-            TimeLine t("xdnn_sgemm_f32s8f32_compute_residential");
-            xdnn_sgemm_f32s8f32_compute_residential(
-                    transA, M, N, K, alpha, A, lda, packedB, scaleB, zeroB, beta, C, ldc, bias, res, ldres);
-#elif defined(AVX512_FP16_WEIGHT_ONLY_INT8)
-            TimeLine t("xdnn_hgemm_f32s8f32_compute_residential");
-            xdnn_hgemm_f32s8f32_compute_residential(
-                    transA, M, N, K, alpha, A, lda, packedB, scaleB, zeroB, beta, C, ldc, bias, res, ldres);
->>>>>>> 5ca0fc3c
+            GEMMVERBOSE("xdnn_hgemm_f32s8f32_compute_residential",
+                    xdnn_hgemm_f32s8f32_compute_residential(
+                            transA, M, N, K, alpha, A, lda, packedB, scaleB, zeroB, beta, C, ldc, bias, res, ldres));
 #else
             printf("%s:%d: Need to define WEIGHT_ONLY_INT8 kernel data type.\n", __FILE__, __LINE__);
             exit(-1);
@@ -1697,13 +1025,13 @@
         // INT4
         else if constexpr (std::is_same_v<WeiT, uint4x2_t>) {
 #ifdef AVX512_FP32_WEIGHT_ONLY_INT4
-            TimeLine t("xdnn_sgemm_f32u4f32_compute_residential");
-            xdnn_sgemm_f32u4f32_compute_residential(transA, M, N, K, alpha, A, lda, (const XDNN_UINT4x2 *)packedB,
-                    scaleB, zeroB, beta, C, ldc, bias, res, ldres);
+            GEMMVERBOSE("xdnn_sgemm_f32u4f32_compute_residential",
+                    xdnn_sgemm_f32u4f32_compute_residential(transA, M, N, K, alpha, A, lda,
+                            (const XDNN_UINT4x2 *)packedB, scaleB, zeroB, beta, C, ldc, bias, res, ldres));
 #elif defined(AVX512_FP16_WEIGHT_ONLY_INT4)
-            TimeLine t("xdnn_hgemm_f32u4f32_compute_residential");
-            xdnn_hgemm_f32u4f32_compute_residential(transA, M, N, K, alpha, A, lda, (const XDNN_UINT4x2 *)packedB,
-                    scaleB, zeroB, beta, C, ldc, bias, res, ldres);
+            GEMMVERBOSE("xdnn_hgemm_f32u4f32_compute_residential",
+                    xdnn_hgemm_f32u4f32_compute_residential(transA, M, N, K, alpha, A, lda,
+                            (const XDNN_UINT4x2 *)packedB, scaleB, zeroB, beta, C, ldc, bias, res, ldres));
 #else
             printf("%s:%d: Need to define WEIGHT_ONLY_INT4 kernel data type.\n", __FILE__, __LINE__);
             exit(-1);
@@ -1713,13 +1041,13 @@
         // NF4
         else if constexpr (std::is_same_v<WeiT, nf4x2_t>) {
 #ifdef AVX512_FP32_WEIGHT_ONLY_NF4
-            TimeLine t("xdnn_sgemm_f32nf4f32_compute_residential");
-            xdnn_sgemm_f32nf4f32_compute_residential(transA, M, N, K, alpha, A, lda, (const XDNN_NF4x2 *)packedB,
-                    scaleB, zeroB, beta, C, ldc, bias, res, ldres);
+            GEMMVERBOSE("xdnn_sgemm_f32nf4f32_compute_residential",
+                    xdnn_sgemm_f32nf4f32_compute_residential(transA, M, N, K, alpha, A, lda,
+                            (const XDNN_NF4x2 *)packedB, scaleB, zeroB, beta, C, ldc, bias, res, ldres));
 #elif defined(AVX512_FP16_WEIGHT_ONLY_NF4)
-            TimeLine t("xdnn_hgemm_f32nf4f32_compute_residential");
-            xdnn_hgemm_f32nf4f32_compute_residential(transA, M, N, K, alpha, A, lda, (const XDNN_NF4x2 *)packedB,
-                    scaleB, zeroB, beta, C, ldc, bias, res, ldres);
+            GEMMVERBOSE("xdnn_hgemm_f32nf4f32_compute_residential",
+                    xdnn_hgemm_f32nf4f32_compute_residential(transA, M, N, K, alpha, A, lda,
+                            (const XDNN_NF4x2 *)packedB, scaleB, zeroB, beta, C, ldc, bias, res, ldres));
 #else
             printf("%s:%d: Need to define WEIGHT_ONLY_NF4 kernel data type.\n", __FILE__, __LINE__);
             exit(-1);
@@ -1733,55 +1061,21 @@
             const float *bias, float gamma, float *res, int ldres) {
         // FP32
         if constexpr (std::is_same_v<WeiT, float>) {
-            if (xft_get_verbose() >= 1) {
-                TimeLine t("xdnn_sgemm_compute_resext");
-                double ms = get_msec();
-                xdnn_sgemm_compute_resext(transA, M, N, K, alpha, A, lda, packedB, beta, C, ldc, bias, gamma, res, ldres);
-                ms = get_msec() - ms;
-                printf("xft_verbose,exec,cpu,api,xdnn_sgemm_compute_resext,m%dk%dn%d,%g\n",
-                        M, K, N, ms);
-                fflush(stdout);
-            }
-            else {
-                TimeLine t("xdnn_sgemm_compute_resext");
-                xdnn_sgemm_compute_resext(transA, M, N, K, alpha, A, lda, packedB, beta, C, ldc, bias, gamma, res, ldres);
-            }
+            GEMMVERBOSE("xdnn_sgemm_compute_resext",
+                    xdnn_sgemm_compute_resext(
+                            transA, M, N, K, alpha, A, lda, packedB, beta, C, ldc, bias, gamma, res, ldres));
         }
 
         // FP16
         else if constexpr (std::is_same_v<WeiT, float16_t>) {
 #ifdef AVX512_FP32_WEIGHT_ONLY_FP16
-            if (xft_get_verbose() >= 1) {
-                TimeLine t("xdnn_sgemm_f32f16f32_compute_resext");
-                double ms = get_msec();
-                xdnn_sgemm_f32f16f32_compute_resext(
-                        transA, M, N, K, alpha, A, lda, (const XDNN_FP16 *)packedB, beta, C, ldc, bias, gamma, res, ldres);
-                ms = get_msec() - ms;
-                printf("xft_verbose,exec,cpu,api,xdnn_sgemm_f32f16f32_compute_resext,m%dk%dn%d,%g\n",
-                        M, K, N, ms);
-                fflush(stdout);
-            }
-            else {
-                TimeLine t("xdnn_sgemm_f32f16f32_compute_resext");
-                xdnn_sgemm_f32f16f32_compute_resext(
-                        transA, M, N, K, alpha, A, lda, (const XDNN_FP16 *)packedB, beta, C, ldc, bias, gamma, res, ldres);
-            }
+            GEMMVERBOSE("xdnn_sgemm_f32f16f32_compute_resext",
+                    xdnn_sgemm_f32f16f32_compute_resext(transA, M, N, K, alpha, A, lda, (const XDNN_FP16 *)packedB,
+                            beta, C, ldc, bias, gamma, res, ldres));
 #elif defined(AVX512_FP16_WEIGHT_ONLY_FP16)
-            if (xft_get_verbose() >= 1) {
-                TimeLine t("xdnn_hgemm_f32f16f32_compute_resext");
-                double ms = get_msec();
-                xdnn_hgemm_f32f16f32_compute_resext(
-                        transA, M, N, K, alpha, A, lda, (const XDNN_FP16 *)packedB, beta, C, ldc, bias, gamma, res, ldres);
-                ms = get_msec() - ms;
-                printf("xft_verbose,exec,cpu,api,xdnn_hgemm_f32f16f32_compute_resext,m%dk%dn%d,%g\n",
-                        M, K, N, ms);
-                fflush(stdout);
-            }
-            else {
-                TimeLine t("xdnn_hgemm_f32f16f32_compute_resext");
-                xdnn_hgemm_f32f16f32_compute_resext(
-                        transA, M, N, K, alpha, A, lda, (const XDNN_FP16 *)packedB, beta, C, ldc, bias, gamma, res, ldres);
-            }
+            GEMMVERBOSE("xdnn_hgemm_f32f16f32_compute_resext",
+                    xdnn_hgemm_f32f16f32_compute_resext(transA, M, N, K, alpha, A, lda, (const XDNN_FP16 *)packedB,
+                            beta, C, ldc, bias, gamma, res, ldres));
 #else
             printf("%s:%d: Need to define WEIGHT_ONLY_FP16 kernel data type.\n", __FILE__, __LINE__);
             exit(-1);
@@ -1791,78 +1085,24 @@
         // BF16
         else if constexpr (std::is_same_v<WeiT, bfloat16_t>) {
 #ifdef AVX512_FP32_WEIGHT_ONLY_BF16
-<<<<<<< HEAD
-            if (xft_get_verbose() >= 1) {
-                TimeLine t("xdnn_sgemm_f32bf16f32_compute_resext");
-                double ms = get_msec();
-                xdnn_sgemm_f32bf16f32_compute_resext(
-                        transA, M, N, K, alpha, A, lda, packedB, beta, C, ldc, bias, gamma, res, ldres);
-                ms = get_msec() - ms;
-                printf("xft_verbose,exec,cpu,api,xdnn_sgemm_f32bf16f32_compute_resext,m%dk%dn%d,%g\n",
-                        M, K, N, ms);
-                fflush(stdout);
-            }
-            else {
-                TimeLine t("xdnn_sgemm_f32bf16f32_compute_resext");
-                xdnn_sgemm_f32bf16f32_compute_resext(
-                        transA, M, N, K, alpha, A, lda, packedB, beta, C, ldc, bias, gamma, res, ldres);
-            }
-=======
-            TimeLine t("xdnn_sgemm_f32bf16f32_compute_resext");
-            xdnn_sgemm_f32bf16f32_compute_resext(transA, M, N, K, alpha, A, lda, (const XDNN_UINT4x2 *)packedB, beta, C,
-                    ldc, bias, gamma, res, ldres);
->>>>>>> 5ca0fc3c
+            GEMMVERBOSE("xdnn_sgemm_f32bf16f32_compute_resext",
+                    xdnn_sgemm_f32bf16f32_compute_resext(transA, M, N, K, alpha, A, lda, (const XDNN_UINT4x2 *)packedB,
+                            beta, C, ldc, bias, gamma, res, ldres));
 #elif defined(AVX512_BF16_WEIGHT_ONLY_BF16)
             if (M > USE_AMX_M) {
-                if (xft_get_verbose() >= 1) {
-                    TimeLine t("onednn_amx_sgemm_f32bf16f32_compute_residential");
-                    double ms = get_msec();
+                TimeLine t("onednn_amx_sgemm_f32bf16f32_compute_residential");
 #pragma omp parallel for collapse(2)
-                    for (int i = 0; i < M; ++i) {
-                        for (int j = 0; j < N; ++j) {
-                            res[i * ldres + j] = res[i * ldres + j] * gamma;
-                        }
+                for (int i = 0; i < M; ++i) {
+                    for (int j = 0; j < N; ++j) {
+                        res[i * ldres + j] = res[i * ldres + j] * gamma;
                     }
-                    onednn_amx_sgemm_f32bf16f32_compute_residential(
-                            transA, M, N, K, alpha, A, lda, packedB, beta, C, ldc, bias, res, ldres);
-                    ms = get_msec() - ms;
-                    printf("xft_verbose,exec,cpu,api,onednn_amx_sgemm_f32bf16f32_compute_residential,m%dk%dn%d,%g\n",
-                            M, K, N, ms);
-                    fflush(stdout);
                 }
-                else {
-                    TimeLine t("onednn_amx_sgemm_f32bf16f32_compute_residential");
-#pragma omp parallel for collapse(2)
-                    for (int i = 0; i < M; ++i) {
-                        for (int j = 0; j < N; ++j) {
-                            res[i * ldres + j] = res[i * ldres + j] * gamma;
-                        }
-                    }
-                    onednn_amx_sgemm_f32bf16f32_compute_residential(
-                            transA, M, N, K, alpha, A, lda, packedB, beta, C, ldc, bias, res, ldres);
-                }
-            } else {
-<<<<<<< HEAD
-                if (xft_get_verbose() >= 1) {
-                    TimeLine t("xdnn_bgemm_f32bf16f32_compute_resext");
-                    double ms = get_msec();
-                    xdnn_bgemm_f32bf16f32_compute_resext(
-                            transA, M, N, K, alpha, A, lda, (const XDNN_BF16 *)packedB, beta, C, ldc, bias, gamma, res, ldres);
-                    ms = get_msec() - ms;
-                    printf("xft_verbose,exec,cpu,api,xdnn_bgemm_f32bf16f32_compute_resext,m%dk%dn%d,%g\n",
-                            M, K, N, ms);
-                    fflush(stdout);
-                }
-                else {
-                    TimeLine t("xdnn_bgemm_f32bf16f32_compute_resext");
-                    xdnn_bgemm_f32bf16f32_compute_resext(
-                            transA, M, N, K, alpha, A, lda, (const XDNN_BF16 *)packedB, beta, C, ldc, bias, gamma, res, ldres);
-                }
-=======
-                TimeLine t("xdnn_bgemm_f32bf16f32_compute_resext");
-                xdnn_bgemm_f32bf16f32_compute_resext(transA, M, N, K, alpha, A, lda, (const XDNN_BF16 *)packedB, beta,
-                        C, ldc, bias, gamma, res, ldres);
->>>>>>> 5ca0fc3c
+                onednn_amx_sgemm_f32bf16f32_compute_residential(
+                        transA, M, N, K, alpha, A, lda, packedB, beta, C, ldc, bias, res, ldres);
+            } else {
+                GEMMVERBOSE("xdnn_bgemm_f32bf16f32_compute_resext",
+                        xdnn_bgemm_f32bf16f32_compute_resext(transA, M, N, K, alpha, A, lda, (const XDNN_BF16 *)packedB,
+                                beta, C, ldc, bias, gamma, res, ldres));
             }
 #else
             printf("%s:%d: Need to define WEIGHT_ONLY_BF16 kernel data type.\n", __FILE__, __LINE__);
@@ -1873,47 +1113,13 @@
         // INT8
         else if constexpr (std::is_same_v<WeiT, int8_t>) {
 #ifdef AVX512_FP32_WEIGHT_ONLY_INT8
-<<<<<<< HEAD
-            if (xft_get_verbose() >= 1) {
-                TimeLine t("xdnn_sgemm_f32i8f32_compute_resext");
-                double ms = get_msec();
-                xdnn_sgemm_f32i8f32_compute_resext(
-                        transA, M, N, K, alpha, A, lda, packedB, scaleB, zeroB, beta, C, ldc, bias, gamma, res, ldres);
-                ms = get_msec() - ms;
-                printf("xft_verbose,exec,cpu,api,xdnn_sgemm_f32i8f32_compute_resext,m%dk%dn%d,%g\n",
-                        M, K, N, ms);
-                fflush(stdout);
-            }
-            else {
-                TimeLine t("xdnn_sgemm_f32i8f32_compute_resext");
-                xdnn_sgemm_f32i8f32_compute_resext(
-                        transA, M, N, K, alpha, A, lda, packedB, scaleB, zeroB, beta, C, ldc, bias, gamma, res, ldres);
-            }
+            GEMMVERBOSE("xdnn_sgemm_f32s8f32_compute_resext",
+                    xdnn_sgemm_f32s8f32_compute_resext(transA, M, N, K, alpha, A, lda, packedB, scaleB, zeroB, beta, C,
+                            ldc, bias, gamma, res, ldres));
 #elif defined(AVX512_FP16_WEIGHT_ONLY_INT8)
-            if (xft_get_verbose() >= 1) {
-                TimeLine t("xdnn_hgemm_f32i8f32_compute_resext");
-                double ms = get_msec();
-                xdnn_hgemm_f32i8f32_compute_resext(
-                        transA, M, N, K, alpha, A, lda, packedB, scaleB, zeroB, beta, C, ldc, bias, gamma, res, ldres);
-                ms = get_msec() - ms;
-                printf("xft_verbose,exec,cpu,api,xdnn_hgemm_f32i8f32_compute_resext,m%dk%dn%d,%g\n",
-                        M, K, N, ms);
-                fflush(stdout);
-            }
-            else {
-                TimeLine t("xdnn_hgemm_f32i8f32_compute_resext");
-                xdnn_hgemm_f32i8f32_compute_resext(
-                        transA, M, N, K, alpha, A, lda, packedB, scaleB, zeroB, beta, C, ldc, bias, gamma, res, ldres);
-            }
-=======
-            TimeLine t("xdnn_sgemm_f32s8f32_compute_resext");
-            xdnn_sgemm_f32s8f32_compute_resext(
-                    transA, M, N, K, alpha, A, lda, packedB, scaleB, zeroB, beta, C, ldc, bias, gamma, res, ldres);
-#elif defined(AVX512_FP16_WEIGHT_ONLY_INT8)
-            TimeLine t("xdnn_hgemm_f32s8f32_compute_resext");
-            xdnn_hgemm_f32s8f32_compute_resext(
-                    transA, M, N, K, alpha, A, lda, packedB, scaleB, zeroB, beta, C, ldc, bias, gamma, res, ldres);
->>>>>>> 5ca0fc3c
+            GEMMVERBOSE("xdnn_hgemm_f32s8f32_compute_resext",
+                    xdnn_hgemm_f32s8f32_compute_resext(transA, M, N, K, alpha, A, lda, packedB, scaleB, zeroB, beta, C,
+                            ldc, bias, gamma, res, ldres));
 #else
             printf("%s:%d: Need to define WEIGHT_ONLY_INT8 kernel data type.\n", __FILE__, __LINE__);
             exit(-1);
@@ -1923,13 +1129,13 @@
         // INT4
         else if constexpr (std::is_same_v<WeiT, uint4x2_t>) {
 #ifdef AVX512_FP32_WEIGHT_ONLY_INT4
-            TimeLine t("xdnn_sgemm_f32u4f32_compute_resext");
-            xdnn_sgemm_f32u4f32_compute_resext(transA, M, N, K, alpha, A, lda, (const XDNN_UINT4x2 *)packedB, scaleB,
-                    zeroB, beta, C, ldc, bias, gamma, res, ldres);
+            GEMMVERBOSE("xdnn_sgemm_f32u4f32_compute_resext",
+                    xdnn_sgemm_f32u4f32_compute_resext(transA, M, N, K, alpha, A, lda, (const XDNN_UINT4x2 *)packedB,
+                            scaleB, zeroB, beta, C, ldc, bias, gamma, res, ldres));
 #elif defined(AVX512_FP16_WEIGHT_ONLY_INT4)
-            TimeLine t("xdnn_hgemm_f32u4f32_compute_resext");
-            xdnn_hgemm_f32u4f32_compute_resext(transA, M, N, K, alpha, A, lda, (const XDNN_UINT4x2 *)packedB, scaleB,
-                    zeroB, beta, C, ldc, bias, gamma, res, ldres);
+            GEMMVERBOSE("xdnn_hgemm_f32u4f32_compute_resext",
+                    xdnn_hgemm_f32u4f32_compute_resext(transA, M, N, K, alpha, A, lda, (const XDNN_UINT4x2 *)packedB,
+                            scaleB, zeroB, beta, C, ldc, bias, gamma, res, ldres));
 #else
             printf("%s:%d: Need to define WEIGHT_ONLY_INT4 kernel data type.\n", __FILE__, __LINE__);
             exit(-1);
@@ -1939,13 +1145,13 @@
         // NF4
         else if constexpr (std::is_same_v<WeiT, nf4x2_t>) {
 #ifdef AVX512_FP32_WEIGHT_ONLY_NF4
-            TimeLine t("xdnn_sgemm_f32nf4f32_compute_resext");
-            xdnn_sgemm_f32nf4f32_compute_resext(transA, M, N, K, alpha, A, lda, (const XDNN_NF4x2 *)packedB, scaleB,
-                    zeroB, beta, C, ldc, bias, gamma, res, ldres);
+            GEMMVERBOSE("xdnn_sgemm_f32nf4f32_compute_resext",
+                    xdnn_sgemm_f32nf4f32_compute_resext(transA, M, N, K, alpha, A, lda, (const XDNN_NF4x2 *)packedB,
+                            scaleB, zeroB, beta, C, ldc, bias, gamma, res, ldres));
 #elif defined(AVX512_FP16_WEIGHT_ONLY_NF4)
-            TimeLine t("xdnn_hgemm_f32nf4f32_compute_resext");
-            xdnn_hgemm_f32nf4f32_compute_resext(transA, M, N, K, alpha, A, lda, (const XDNN_NF4x2 *)packedB, scaleB,
-                    zeroB, beta, C, ldc, bias, gamma, res, ldres);
+            GEMMVERBOSE("xdnn_hgemm_f32nf4f32_compute_resext",
+                    xdnn_hgemm_f32nf4f32_compute_resext(transA, M, N, K, alpha, A, lda, (const XDNN_NF4x2 *)packedB,
+                            scaleB, zeroB, beta, C, ldc, bias, gamma, res, ldres));
 #else
             printf("%s:%d: Need to define WEIGHT_ONLY_INT4 kernel data type.\n", __FILE__, __LINE__);
             exit(-1);
