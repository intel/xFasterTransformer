// Copyright (c) 2023 Intel Corporation
//
// Licensed under the Apache License, Version 2.0 (the "License");
// you may not use this file except in compliance with the License.
// You may obtain a copy of the License at
//
//    http://www.apache.org/licenses/LICENSE-2.0
//
// Unless required by applicable law or agreed to in writing, software
// distributed under the License is distributed on an "AS IS" BASIS,
// WITHOUT WARRANTIES OR CONDITIONS OF ANY KIND, either express or implied.
// See the License for the specific language governing permissions and
// limitations under the License.
// ============================================================================
#pragma once
#include <numeric>

#include "aligned_type.h"
#include "attention_kernels.h"
#include "bfloat16.h"
#include "copy_util.h"
#include "debugger.h"
#include "decoder_util.h"
#include "float16.h"
#include "gemm_kernel_ext.h"
#include "kvcache_tensor.h"
#include "matmul_helper.h"
#include "simple_mem_pool.h"
#include "transformer_ctx.h"
#include "transformer_util.h"

/**
 * WeiT: weight data type
 * InT: input data type
 * ImT: intermediate data type
 * OutT: output data type
 * QKPO_CLS: class for post operation of query/key, it is generally the rotary embedding
 * NORM_CLS: class for layernorm or other norms
 * INPUT_AS_RESID: input as residential or not, most models use input as residential,
 *                 but there are exceptions like ChatGLM use values after layernorm as residential
*/
template <typename WeiT, typename QKPO_CLS, typename NORM_CLS, typename InT = float, typename ImT = float,
        typename OutT = float, bool INPUT_AS_RESID = true>
class Attention {
public:
    Attention(int layerId, DecoderContext *ctx) : layerId(layerId), qkpo(ctx->attHeadSize, ctx->maxPosEmbed) {
        // Group attention or multi-head attention (multi-head attn is a special case of group attn)
        if (ctx->attHeadNum % ctx->kvHeadNum == 0) {
            // We are responsible for the range [startQHead, endQHead)
            auto range = getTaskRange(ctx->attHeadNum, ctx->numSplit, ctx->splitIdx);
            this->startQHead = range.first;
            this->endQHead = range.second;

            int expandFactor = ctx->attHeadNum / ctx->kvHeadNum;
            this->startKVHead = startQHead / expandFactor;
            this->endKVHead = (this->endQHead - 1) / expandFactor + 1;
        }

        // Unexpected case
        else {
            printf("Not supported yet: QHeads=%d, KVHeads=%d\n", ctx->attHeadNum, ctx->kvHeadNum);
            exit(-1);
        }
    }

    // The inerface is for PyTorch, thus the weights are already transposed
    // OriWeiT: float or int8_t
    template <typename OriWeiT>
    void setWeights(DecoderContext *ctx, const OriWeiT *queryWeight, const float *queryScale, const float *queryZero,
            const float *queryBias, const OriWeiT *keyWeight, const float *keyScale, const float *keyZero,
            const float *keyBias, const OriWeiT *valueWeight, const float *valueScale, const float *valueZero,
            const float *valueBias, const OriWeiT *attnOutWeight, const float *attnOutScale, const float *attnOutZero,
            const float *attnOutBias, const float *gamma1, const float *beta1, bool trans = true) {
        int hiddenSize = ctx->hiddenSize;
        int headSize = ctx->attHeadSize;

        // Merged weights, dimension is like: hiddenSize * (hiddenSize + 2 * kvHiddenSize)
        // Vertically split the QKV weights
        int qResponsibleCols = (this->endQHead - this->startQHead) * headSize;
        int kvResponsibleCols = (this->endKVHead - this->startKVHead) * headSize;
        int responsibleCols = qResponsibleCols + 2 * kvResponsibleCols;
        qkvWeight.Resize(hiddenSize, responsibleCols);

        OriWeiT *concatBuf = (OriWeiT *)malloc(hiddenSize * responsibleCols * sizeof(OriWeiT));
        if (trans) {
            memcpy(concatBuf, queryWeight + this->startQHead * headSize * hiddenSize,
                    hiddenSize * qResponsibleCols * sizeof(OriWeiT));
            memcpy(concatBuf + hiddenSize * qResponsibleCols, keyWeight + this->startKVHead * headSize * hiddenSize,
                    hiddenSize * kvResponsibleCols * sizeof(OriWeiT));
            memcpy(concatBuf + hiddenSize * (qResponsibleCols + kvResponsibleCols),
                    valueWeight + this->startKVHead * headSize * hiddenSize,
                    hiddenSize * kvResponsibleCols * sizeof(OriWeiT));
        } else {
            int qkvStride = (ctx->attHeadNum + ctx->kvHeadNum + ctx->kvHeadNum) * ctx->attHeadSize;
#pragma omp parallel for
            for (int i = 0; i < hiddenSize; ++i) {
                memcpy(concatBuf + i * responsibleCols, queryWeight + i * qkvStride + this->startQHead * headSize,
                        qResponsibleCols * sizeof(OriWeiT));
                memcpy(concatBuf + i * responsibleCols + qResponsibleCols,
                        keyWeight + i * qkvStride + this->startKVHead * headSize, kvResponsibleCols * sizeof(OriWeiT));
                memcpy(concatBuf + i * responsibleCols + qResponsibleCols + kvResponsibleCols,
                        valueWeight + i * qkvStride + this->startKVHead * headSize,
                        kvResponsibleCols * sizeof(OriWeiT));
            }
        }
        float *concatScale = nullptr;
        float *concatZero = nullptr;
        if constexpr (std::is_same_v<OriWeiT, int8_t>) {
            concatScale = (float *)malloc(responsibleCols * sizeof(float));
            concatZero = (float *)malloc(responsibleCols * sizeof(float));
            memcpy(concatScale, queryScale + this->startQHead * headSize, qResponsibleCols * sizeof(float));
            memcpy(concatScale + qResponsibleCols, keyScale + this->startKVHead * headSize,
                    kvResponsibleCols * sizeof(float));
            memcpy(concatScale + qResponsibleCols + kvResponsibleCols, valueScale + this->startKVHead * headSize,
                    kvResponsibleCols * sizeof(float));
            memcpy(concatZero, queryZero + this->startQHead * headSize, qResponsibleCols * sizeof(float));
            memcpy(concatZero + qResponsibleCols, keyZero + this->startKVHead * headSize,
                    kvResponsibleCols * sizeof(float));
            memcpy(concatZero + qResponsibleCols + kvResponsibleCols, valueZero + this->startKVHead * headSize,
                    kvResponsibleCols * sizeof(float));
        }

        hpj::Matrix<WeiT> convertedqkvWeight;
        ctx->mmHelper->convertWeight(trans, hiddenSize, responsibleCols, concatBuf, concatScale, concatZero,
                convertedqkvWeight, qkvWeightScale, qkvWeightZero, qkvWeightSum);
        ctx->mmHelper->packWeight(trans, convertedqkvWeight, qkvWeight);

        free(concatBuf);
        free(concatScale);
        free(concatZero);

#ifdef DEBUG
        dbg.debugPrint("attention qkv weight: [%d, %d] (%d)\n", convertedqkvWeight.Rows(), convertedqkvWeight.Cols(),
                convertedqkvWeight.Stride());
        dbg.dumpMatrix(convertedqkvWeight);
        dbg.debugPrint(
                "attention qkv packed weight: [%d, %d] (%d)\n", qkvWeight.Rows(), qkvWeight.Cols(), qkvWeight.Stride());
        dbg.dumpMatrix(qkvWeight);
#endif

        // Merged bias
        if (queryBias && keyBias && valueBias) {
            qkvBias.Resize(responsibleCols);
            memcpy(qkvBias.Data(), queryBias + ctx->splitIdx * qResponsibleCols, sizeof(float) * qResponsibleCols);
            memcpy(qkvBias.Data() + qResponsibleCols, keyBias + this->startKVHead * headSize,
                    sizeof(float) * kvResponsibleCols);
            memcpy(qkvBias.Data() + qResponsibleCols + kvResponsibleCols, valueBias + this->startKVHead * headSize,
                    sizeof(float) * kvResponsibleCols);
        }

        // Weights for attention output
        // Horizontally split the weight, as the source (PyTorch weight) is transposed, thus looks like vertically
        hpj::Matrix<WeiT> convertedWeight;
        ctx->mmHelper->convertWeight(trans, hiddenSize, hiddenSize, attnOutWeight, attnOutScale, attnOutZero,
                this->startQHead * headSize, qResponsibleCols, false, convertedWeight, attnOutputWeightScale,
                attnOutputWeightZero, attnOutputWeightSum, true);
        ctx->mmHelper->packWeight(trans, convertedWeight, attnOutputWeight);

#ifdef DEBUG
        dbg.debugPrint("attention output weight: [%d, %d] (%d)\n", convertedWeight.Rows(), convertedWeight.Cols(),
                convertedWeight.Stride());
        dbg.dumpMatrix(convertedWeight);
        dbg.debugPrint("attention output packed weight: [%d, %d] (%d)\n", attnOutputWeight.Rows(),
                attnOutputWeight.Cols(), attnOutputWeight.Stride());
        dbg.dumpMatrix(attnOutputWeight);
#endif

        // Attention output bias
        if (attnOutBias) {
            this->attnOutputBias.Resize(hiddenSize);
            if (ctx->splitIdx == 0) {
                memcpy(this->attnOutputBias.Data(), attnOutBias, sizeof(float) * hiddenSize);
            } else { // For other splits, set bias to 0, to avoid duplicated calculation
                memset(this->attnOutputBias.Data(), 0, sizeof(float) * hiddenSize);
            }
        }

        // LayerNorm
        this->norm.setWeight(gamma1, beta1, hiddenSize);
    }

#ifdef DEBUG
    void setDebugger(const Debugger &debugger) { this->dbg = debugger; }
#endif

    /**
     * Forward computing for the whole encoder/decoder layer
     * Inputs:
     * - input: (bs * seq_len) x hidden_size (input buffer)
     * - imBuf: (bs * seq_len) x hidden_size (intermediate buffer)
     * - output: (bs * seq_len) x hidden_size (output buffer)
     * - attnMask: (bs, 1, tgt_len, src_len) (tgt_len is the length of query, src_len is the length of key)
     * - presentKeys, presentValues: past key/values concats current key/values
     * - pastSeqLen: the sequence length in pastKeys and pastValues
     * - useSelfAttn: use self attention or not, self attention is used to gen first token
     * - doLnBefore: Do layer norm before or not. If true, will do layer norm as the first step
     *               currently only support doLnBefore=true
     *  _________                _________                _________                _________                _________                
     * |_________|------------->|_________|------------->|_________|------------->|_________|------------->|_________|
     *              layerNorm                QKV Linear                  MHA                   out Linear             
     *    input                   imBuffer                qkvMatMul                 imBuffer                  output
    */
    template <typename KVCacheT>
    void forward(DecoderContext *ctx, InT *input, ImT *imBuf, OutT *output, const float *attnMask,
            KVCacheTensor<KVCacheT> &presentKey, KVCacheTensor<KVCacheT> &presentValue, int inputSeqLen, int pastSeqLen,
            bool useSelfAttn, bool doLnBefore, int *positionIds = nullptr) {

        auto hiddenSize = ctx->hiddenSize;
        hpj::Matrix<InT> inputBuffer(input, ctx->batchSize * inputSeqLen, hiddenSize, hiddenSize);
        hpj::Matrix<ImT> imBuffer(imBuf, ctx->batchSize * inputSeqLen, hiddenSize, hiddenSize);
        hpj::Matrix<OutT> outBuffer(output, ctx->batchSize * inputSeqLen, hiddenSize, hiddenSize);

        float epsilon = ctx->epsilon;
        int headSize = ctx->attHeadSize;
        int qkvRows = ctx->batchSize * inputSeqLen;
        int qCols = (this->endQHead - this->startQHead) * headSize;
        int kvCols = (this->endKVHead - this->startKVHead) * headSize;
        int qkCols = qCols + kvCols;
        int qkvCols = qkCols + kvCols;

        int qkvStride = qkvCols;
        auto &qkvMatMul = ctx->qkvMatMul;
        hpj::Matrix<ImT> qkvGroupMatMul((ImT *)qkvMatMul.Data(), qkvRows, qkvCols, qkvStride);

#ifdef DEBUG
        dbg.debugPrint("---- DecoderLayer.forward (useSelfAttn=%d) ----\n", useSelfAttn);
        dbg.debugPrint("input:\n");
        dbg.dumpMatrix(inputBuffer);
#endif

        if (doLnBefore) {
            TimeLine t1("input.layer_norm");
            norm.forward(inputBuffer.Data(), imBuffer.Data(), inputBuffer.Rows(), inputBuffer.Stride(),
                    imBuffer.Stride(), epsilon);
        }
#ifdef DEBUG
        dbg.debugPrint("layer norm:\n");
        dbg.dumpMatrix(imBuffer);
        dbg.debugPrint("qkvWeight [%d, %d]:\n", this->qkvWeight.Rows(), this->qkvWeight.Cols());
        dbg.dumpMatrix(this->qkvWeight);
#endif

        // Query, Key, Value computed together
        TimeLine t2("QKV.linear");
        if (qkvBias.Size() == 0) {
            ctx->mmHelper->compute(false, imBuffer.Rows(), qkvWeight.Cols(), imBuffer.Cols(), 1.0f, imBuffer.Data(),
                    imBuffer.Stride(), qkvWeight.Data(), qkvWeightScale.Data(), qkvWeightZero.Data(),
                    qkvWeightSum.Data(), 0.0f, qkvGroupMatMul.Data(), qkvGroupMatMul.Stride());
        } else {
            ctx->mmHelper->compute_bias(false, imBuffer.Rows(), qkvWeight.Cols(), imBuffer.Cols(), 1.0f,
                    imBuffer.Data(), imBuffer.Stride(), qkvWeight.Data(), qkvWeightScale.Data(), qkvWeightZero.Data(),
                    qkvWeightSum.Data(), 0.0f, qkvGroupMatMul.Data(), qkvGroupMatMul.Stride(), qkvBias.Data());
        }
        t2.release();

        hpj::Matrix<ImT> query(qkvGroupMatMul, 0, inputBuffer.Rows(), 0, qCols);
        hpj::Matrix<ImT> key(qkvGroupMatMul, 0, inputBuffer.Rows(), qCols, kvCols);
        hpj::Matrix<ImT> value(qkvGroupMatMul, 0, inputBuffer.Rows(), qkCols, kvCols);

#ifdef DEBUG
        dbg.debugPrint("Q:\n");
        dbg.dumpMatrix(query);
        dbg.debugPrint("K:\n");
        dbg.dumpMatrix(key);
        dbg.debugPrint("V:\n");
        dbg.dumpMatrix(value);
#endif

        // Apply post operations on query and key
        TimeLine t3("QKPO");
        int qheads = this->endQHead - this->startQHead;
        int kheads = this->endKVHead - this->startKVHead;
        int qkShape[7] = {ctx->batchSize, ctx->inputSeqLen, qheads, headSize, kheads, ctx->maxSeqLength, pastSeqLen};
        if (positionIds != nullptr) {
            qkpo.forward(query.Data(), key.Data(), query.Stride(), key.Stride(), qkShape, positionIds);
        } else if (ctx->maxPosEmbed > 0) {
            // Use the default position ids
            std::vector<int> posIds(ctx->inputSeqLen);
            if (inputSeqLen == 1) {
                posIds[0] = pastSeqLen;
            } else {
                std::iota(posIds.begin(), posIds.end(), pastSeqLen);
            }
            qkpo.forward(query.Data(), key.Data(), query.Stride(), key.Stride(), qkShape, posIds.data());
        }
        t3.release();

#ifdef DEBUG
        dbg.debugPrint("Q after post op:\n");
        dbg.dumpMatrix(query);
        dbg.debugPrint("K after post op:\n");
        dbg.dumpMatrix(key);
#endif

        // Revise attnFactor before softmax (for some models, attnFactor may be not the default value)
        // We initially introduced the code for ChatGLM, but eventually found it has no difference and was unnecessary.
        // However, we have chosen to keep it in the codebase in case it becomes useful for future models.
        if (getScalingCoeff() != 0) { ctx->attFactor = getScalingCoeff(); }

        TimeLine t4("MHA");
        if constexpr (!INPUT_AS_RESID) { // Swap inputBuffer and imBuffer
            auto tmp = imBuffer.Data();
            int rows = imBuffer.Rows(), cols = imBuffer.Cols(), stride = imBuffer.Stride();
            imBuffer.Assign(inputBuffer.Data(), inputBuffer.Rows(), inputBuffer.Cols(), inputBuffer.Stride());
            inputBuffer.Assign(tmp, rows, cols, stride);
        }

        // For multiple nodes inference, not the whole result buffer
        hpj::Matrix<ImT> attnSplit(imBuffer.Data(), imBuffer.Rows(), qCols, qCols);

        // TODO: refine the logic (and support large inputSeqLen when pastSeqLen > 0)
<<<<<<< HEAD
        if constexpr (std::is_same_v<InT, bfloat16_t> && std::is_same_v<OutT, bfloat16_t>) {
            if (pastSeqLen == 0) {
                selfAttentionBF16(ctx, query, key, value, attnSplit, presentKey, presentValue);
=======
        if (pastSeqLen == 0) {
            if (ctx->inputSeqLen >= getFlashThresh()) {
                flashAttention(ctx, query, key, value, imBuffer, presentKey, presentValue, attnMask, pastSeqLen);
            } else if constexpr (std::is_same_v<InT, bfloat16_t> && std::is_same_v<OutT, bfloat16_t>) {
                selfAttentionBF16(ctx, query, key, value, imBuffer, presentKey, presentValue);
>>>>>>> 02f3fd28
            } else {
                fusedAttention(ctx, query, key, value, attnSplit, presentKey, presentValue, attnMask, pastSeqLen);
            }
        } else {
<<<<<<< HEAD
            if (ctx->inputSeqLen >= 1024 && pastSeqLen == 0)
                flashAttention(
                        ctx, qkvGroupMatMul, outBuffer, attnSplit, presentKey, presentValue, attnMask, pastSeqLen);
            else { fusedAttention(ctx, query, key, value, attnSplit, presentKey, presentValue, attnMask, pastSeqLen); }
=======
            fusedAttention(ctx, query, key, value, imBuffer, presentKey, presentValue, attnMask, pastSeqLen);
>>>>>>> 02f3fd28
        }
        t4.release();

#ifdef DEBUG
        dbg.debugPrint("attention_%d (softmax * value): [%d, %d] (%d)\n", ctx->splitIdx, attnSplit.Rows(),
                attnSplit.Cols(), attnSplit.Stride());
        dbg.dumpMatrix(attnSplit);
#endif

        TimeLine t5("Output");
        // Output/projection in attention, only add the input in the first split
        if (ctx->splitIdx == 0) {
            float gamma = getResidentialScale();

            // denseWithScaledSum should be enough, but as the performance of denseWithScaledSum is not verified,
            // So here still use denseWithSum
            if (gamma == 1) {
                float *pbias = attnOutputBias.Data();
                if (attnOutputBias.Size() == 0) { pbias = nullptr; }
                ctx->mmHelper->compute_residential(false, attnSplit.Rows(), attnOutputWeight.Cols(), attnSplit.Cols(),
                        1.0f, attnSplit.Data(), attnSplit.Stride(), attnOutputWeight.Data(),
                        attnOutputWeightScale.Data(), attnOutputWeightZero.Data(), attnOutputWeightSum.Data(), 0.0f,
                        outBuffer.Data(), outBuffer.Stride(), pbias, inputBuffer.Data(), inputBuffer.Stride());
            } else {
                float *pbias = attnOutputBias.Data();
                if (attnOutputBias.Size() == 0) { pbias = nullptr; }
                ctx->mmHelper->compute_resext(false, attnSplit.Rows(), attnOutputWeight.Cols(), attnSplit.Cols(), 1.0f,
                        attnSplit.Data(), attnSplit.Stride(), attnOutputWeight.Data(), attnOutputWeightScale.Data(),
                        attnOutputWeightZero.Data(), attnOutputWeightSum.Data(), 0.0f, outBuffer.Data(),
                        outBuffer.Stride(), pbias, gamma, inputBuffer.Data(), inputBuffer.Stride());
            }
        } else {
            if (attnOutputBias.Size() == 0) {
                ctx->mmHelper->compute(false, attnSplit.Rows(), attnOutputWeight.Cols(), attnSplit.Cols(), 1.0f,
                        attnSplit.Data(), attnSplit.Stride(), attnOutputWeight.Data(), attnOutputWeightScale.Data(),
                        attnOutputWeightZero.Data(), attnOutputWeightSum.Data(), 0.0f, outBuffer.Data(),
                        outBuffer.Stride());
            } else {
                ctx->mmHelper->compute_bias(false, attnSplit.Rows(), attnOutputWeight.Cols(), attnSplit.Cols(), 1.0f,
                        attnSplit.Data(), attnSplit.Stride(), attnOutputWeight.Data(), attnOutputWeightScale.Data(),
                        attnOutputWeightZero.Data(), attnOutputWeightSum.Data(), 0.0f, outBuffer.Data(),
                        outBuffer.Stride(), attnOutputBias.Data());
            }
        }
        t5.release();

#ifdef DEBUG
        dbg.debugPrint("attention output/projection:\n");
        dbg.dumpMatrix(outBuffer);
#endif

        if (!doLnBefore) {
            TimeLine t6("result.layer_norm");
            norm.forward(outBuffer.Data(), outBuffer.Data(), outBuffer.Rows(), outBuffer.Stride(), outBuffer.Stride());
#ifdef DEBUG
            dbg.debugPrint("LayerNorm after attention: [%d, %d] (%d)\n", outBuffer.Rows(), outBuffer.Cols(),
                    outBuffer.Stride());
            dbg.dumpMatrix(outBuffer);
#endif
        }
    }

protected:
    template <typename KVCacheT>
    void selfAttentionBF16(DecoderContext *ctx, hpj::Matrix<bfloat16_t> &query, hpj::Matrix<bfloat16_t> &key,
            hpj::Matrix<bfloat16_t> &value, hpj::Matrix<bfloat16_t> &result, KVCacheTensor<KVCacheT> &presentKey,
            KVCacheTensor<KVCacheT> &presentValue) {
        int responsibleQHeads = this->endQHead - this->startQHead;
        int responsibleKVHeads = this->endKVHead - this->startKVHead;

        if (responsibleKVHeads != responsibleQHeads) {
            printf("Error: encounter the case not supported in selfAttentionBF16.\n");
            exit(-1);
        }

        int tokenSizes[ctx->batchSize];
        for (int i = 0; i < ctx->batchSize; ++i) {
            tokenSizes[i] = ctx->inputSeqLen;
        }

        xft::selfAttention(
                result.Data(), query.Data(), key.Data(), value.Data(), responsibleQHeads, responsibleKVHeads,
                ctx->attHeadSize, result.Stride(), query.Stride(), key.Stride(), ctx->batchSize, tokenSizes,
                ctx->attFactor, ctx->numThreads,
                [&](int b, int headIdx, int seqIdx) { return presentKey.getSequence(seqIdx, b, headIdx); },
                [&](int b, int headIdx, int seqIdx) { return presentValue.getSequence(seqIdx, b, headIdx); });
    }

    int getMBlockSize(int inputSeqLen, int headSize, int minVal = 6) {
        // Special case
        if (inputSeqLen == 1) { return 1; }

        const int l2CacheSize = 2 * 1024 * 1024; // TODO: get it dynamically
        const int qkvSize = inputSeqLen * headSize;
        const int scoreSize = inputSeqLen * inputSeqLen;

        // As we do the split along M dimension, so to make sure:
        // All data visited in BMM1 (Q * K -> Score) and BMM2 (Score * V -> output) are in L2
        // (qSize / splits) + kSize + (scoreSize / splits) + vSize + (outSize / splits) <= cacheSize
        int capacity = l2CacheSize / sizeof(ImT);
        int splits = 1;
        if (capacity <= 2 * qkvSize) { // Always cannot cache accessed data
            splits = 1;
        } else {
            splits = std::ceil(1.0f * (2 * qkvSize + scoreSize) / (capacity - 2 * qkvSize));
        }
        if (splits <= 0) { splits = 1; }
        int mBlockSize = (inputSeqLen + splits - 1) / splits;
        if (mBlockSize <= 0) {
            mBlockSize = inputSeqLen > minVal ? minVal : inputSeqLen;
        } else if (mBlockSize > inputSeqLen) {
            mBlockSize = inputSeqLen;
        }

        return mBlockSize;
    }

    // Copy all keys and values to KV cache
    template <typename KVCacheT>
    void copyKVCache(DecoderContext *ctx, hpj::Matrix<ImT> &key, hpj::Matrix<ImT> &value,
            KVCacheTensor<KVCacheT> &presentKey, KVCacheTensor<KVCacheT> &presentValue, int pastSeqLen) {
        int batchSize = ctx->batchSize;
        int headSize = ctx->attHeadSize;

#pragma omp parallel for collapse(3)
        for (int b = 0; b < batchSize; ++b) {
            for (int h = 0; h < (this->endKVHead - this->startKVHead); ++h) {
                // Copy current key/value to cached keys/values
                // Re-layout is needed: (bs, seq=1, hidden_size) -> (seq=1, bs, hidden_size)
                // Be noted: for group attention, the key/value is less than query
                for (int seq = 0; seq < ctx->inputSeqLen; ++seq) {
                    auto srcK = key.Row(b * ctx->inputSeqLen + seq) + h * headSize;
                    auto dstK = presentKey.getSequence(pastSeqLen + seq, b, h);

                    auto srcV = value.Row(b * ctx->inputSeqLen + seq) + h * headSize;
                    auto dstV = presentValue.getSequence(pastSeqLen + seq, b, h);

                    xft::copy(dstK, srcK, headSize);
                    xft::copy(dstV, srcV, headSize);
                }
            }
        }
    }

    // Copy one head from key or value to K cache or V cache
    // bdx: batch index; hdx: head index
    template <typename KVCacheT>
    void copyKVCache(DecoderContext *ctx, hpj::Matrix<ImT> &kv, KVCacheTensor<KVCacheT> &presentKV, int pastSeqLen,
            int bdx, int hdx) {
        for (int seq = 0; seq < ctx->inputSeqLen; ++seq) {
            auto src = kv.Row(bdx * ctx->inputSeqLen + seq) + hdx * ctx->attHeadSize;
            auto dst = presentKV.getSequence(pastSeqLen + seq, bdx, hdx);
            xft::copy(dst, src, ctx->attHeadSize);
        }
    }

    // query: M * headSize, key: N * headSize, score: M * N
    // ldq: leading dimension of query; ldk: leading dimension of key; lds: LD of score
    template <typename T1, typename T2, typename T3>
    void gemm1(T1 *query, T2 *key, T3 *score, int M, int N, int headSize, int ldq, int ldk, int lds) {
        auto A = query;
        auto B = key;
        auto C = score;
        const int K = headSize;
        small_gemm_transb(A, B, C, M, N, K, ldq, ldk, lds);
    }

    // Softmax between 2 BMM
    template <typename T1, typename T2>
    void softmax(DecoderContext *ctx, T1 *score, const T2 *mask, int rows, int cols, int lds, int startSeq) {
        const int keyLen = cols;
        for (int seq = 0; seq < rows; ++seq) {
            DecoderUtil::computeSoftmax(ctx, score + seq * lds, mask + (seq + startSeq) * keyLen, keyLen);
        }
    }

    // score: M * K(keyLen), value: K * headSize, output: M * headSize
    template <typename T1, typename T2, typename T3>
    void gemm2(T1 *score, T2 *value, T3 *output, int M, int headSize, int K, int lds, int ldv, int ldo) {
        auto A = score;
        auto B = value;
        auto C = output;
        const int N = headSize;
        xft::small_gemm(A, B, C, M, N, K, lds, ldv, ldo);        
    }

    // Note: the result here is still the intermediate result from the whole attention scope
    template <typename KVCacheT>
    void fusedAttention(DecoderContext *ctx, hpj::Matrix<ImT> &query, hpj::Matrix<ImT> &key, hpj::Matrix<ImT> &value,
            hpj::Matrix<ImT> &result, KVCacheTensor<KVCacheT> &presentKey, KVCacheTensor<KVCacheT> &presentValue,
            const float *attnMask, int pastSeqLen) {
        // How many heads this task should do
        int responsibleHeads = this->endQHead - this->startQHead;
        int batchSize = ctx->batchSize;
        int headSize = ctx->attHeadSize;
        int groupNum = ctx->attHeadNum / ctx->kvHeadNum;

        // If M_dimension/input_seq_len is big (1K, 2K, etc), need to split it to make sure the intermediate result in cache
        // to make sure it works better (the logic here is trying to make sure each head of BMM result [seq * seq] in cache)
        // WARN: reserve field in context is used to make it effective for all layers, do not change it in other places
        int &mBlockSize = ctx->reserved1;
        if (layerId % (ctx->layers / ctx->ppSize) == 0) {
            if (pastSeqLen == 0) {
                mBlockSize = getMBlockSize(ctx->inputSeqLen, ctx->attHeadSize);
            }
            // When pastSeqLen > 0, whether for generation or verification, input seq length is small
            else {
                mBlockSize = ctx->inputSeqLen;
            }
        }

        // If total tasks are too small (compared to total thread number), need to shard the head
        bool shardHead = (ctx->inputSeqLen == 1) && (ctx->numThreads >= batchSize * responsibleHeads * 2);

        // Need to copy current key/values to cache seperately if:
        // (1) For group attention (#kvHeads != #qHeads)
        // (2) When M dimension is split, multiple tasks per copy, so do copy seperately
        // (3) When head is sharded, also multiple tasks per copy
        bool kvCopied = false;
        if (ctx->kvHeadNum < ctx->attHeadNum || mBlockSize != ctx->inputSeqLen || shardHead) {
            copyKVCache(ctx, key, value, presentKey, presentValue, pastSeqLen);
            kvCopied = true;
        }

        if (!shardHead) {
            return slimAttention(ctx, query, key, value, result, presentKey, presentValue, attnMask, pastSeqLen, mBlockSize, kvCopied);
        } else { // Seperate impl. when head is sharded
            return crossAttnShardHead(ctx, query, key, value, result, presentKey, presentValue, attnMask, pastSeqLen);
        }
    }

    template <typename KVCacheT>
    void slimAttention(DecoderContext *ctx, hpj::Matrix<ImT> &query, hpj::Matrix<ImT> &key, hpj::Matrix<ImT> &value,
            hpj::Matrix<ImT> &result, KVCacheTensor<KVCacheT> &presentKey, KVCacheTensor<KVCacheT> &presentValue,
            const float *attnMask, int pastSeqLen, int mBlockSize, bool kvCopied) {
        // How many heads this task should do
        int responsibleHeads = this->endQHead - this->startQHead;
        int batchSize = ctx->batchSize;
        int headSize = ctx->attHeadSize;
        int groupNum = ctx->attHeadNum / ctx->kvHeadNum;

        // How many blocks in M dimension
        int mBlockNum = (ctx->inputSeqLen + mBlockSize - 1) / mBlockSize;

        // To get score buffer according to openmp thread ID or not (see below)
        float *scoreBuf = ctx->qkScores;
        int scoreStride = pastSeqLen > 0 ? (pastSeqLen + ctx->inputSeqLen + 15) / 16 * 16 : ctx->inputSeqLen;
        auto bufSizeRequired = ctx->numThreads * mBlockSize * scoreStride;
        if (bufSizeRequired > ctx->getScoreCapacity()) {
            scoreBuf = (float *)SimpleMemPool::instance().getBuffer("scoreBuf", bufSizeRequired * sizeof(float));
        }

#pragma omp parallel for collapse(3)
        for (int b = 0; b < batchSize; ++b) {
            for (int i = 0; i < responsibleHeads; ++i) {
                for (int mb = 0; mb < mBlockNum; ++mb) {
                    const int startSeq = mb * mBlockSize;
                    const int endSeq
                            = startSeq + mBlockSize < ctx->inputSeqLen ? startSeq + mBlockSize : ctx->inputSeqLen;

                    // Copy current key to cached keys
                    if (!kvCopied) { copyKVCache(ctx, key, presentKey, pastSeqLen, b, i); }

                    // Q * K
                    auto keyMatInfo = presentKey.getHead(b, i / groupNum);
                    int m = endSeq - startSeq;
                    int k = ctx->attHeadSize;
                    int n = pastSeqLen + ctx->inputSeqLen;
                    int lda = query.Stride();
                    int ldb = keyMatInfo.second;
                    int ldc = scoreStride;
                    auto A = query.Row(b * ctx->inputSeqLen + startSeq) + i * ctx->attHeadSize; // updated
                    auto B = keyMatInfo.first;
                    auto C = scoreBuf + omp_get_thread_num() * mBlockSize * scoreStride;

                    const int queryLen = ctx->inputSeqLen;
                    const int keyLen = pastSeqLen + ctx->inputSeqLen;

                    this->gemm1(A, B, C, m, n, headSize, lda, ldb, ldc);

#ifdef DEBUG
                    if (b == 0 && i == 0) {
                        dbg.debugPrint("Q * K, first head:\n");
                        auto p = ctx->qkScores;
                        dbg.debugPrint("%f, %f, %f ... %f %f %f\n", p[0] * ctx->attFactor, p[1] * ctx->attFactor,
                                p[2] * ctx->attFactor, p[n - 3] * ctx->attFactor, p[n - 2] * ctx->attFactor,
                                p[n - 1] * ctx->attFactor);
                    }
#endif

                    // Softmax(Q * K)
                    this->softmax(ctx, C, getMask(attnMask, b, i, queryLen, keyLen), m, n, ldc, startSeq);

#ifdef DEBUG
                    if (b == 0 && i == 0) {
                        dbg.debugPrint("Softmax(Q * K), first head:\n");
                        auto p = ctx->qkScores;
                        dbg.debugPrint("%f, %f, %f ... %f %f %f\n", p[0], p[1], p[2], p[keyLen - 3], p[keyLen - 2],
                                p[keyLen - 1]);
                    }
#endif

                    // Copy current value to cached values
                    // Re-layout is needed: (bs, seq, hidden_size) -> (seq, bs, hidden_size)
                    if (!kvCopied) {
                        for (int seq = 0; seq < ctx->inputSeqLen; ++seq) {
                            auto src = value.Row(b * ctx->inputSeqLen + seq) + i * ctx->attHeadSize;
                            auto dst = presentValue.getSequence(pastSeqLen + seq, b, i);
                            xft::copy(dst, src, ctx->attHeadSize);
                        }
                    }

                    // Softmax * V
                    auto valueMat = presentValue.getHead(b, i / groupNum);
                    auto output = result.Row(b * ctx->inputSeqLen + startSeq) + i * ctx->attHeadSize;
                    this->gemm2(
                            C, valueMat.first, output, m, headSize, keyLen, scoreStride, valueMat.second, result.Stride());

#ifdef DEBUG
                    if (b == 0 && i == 0) {
                        dbg.debugPrint("Softmax(Q * K) * V, first head:\n");
                        auto p = output;
                        dbg.debugPrint("%f, %f, %f ... %f %f %f\n", p[0], p[1], p[2], p[ctx->attHeadSize - 3],
                                p[ctx->attHeadSize - 2], p[ctx->attHeadSize - 1]);
                    }
#endif
                } // end for mb
            } // end for i
        } // end for b
    }

    // When #heads is very few, need to shard each head to use more resources
    template <typename KVCacheT>
    void crossAttnShardHead(DecoderContext *ctx, hpj::Matrix<ImT> &query, hpj::Matrix<ImT> &key,
            hpj::Matrix<ImT> &value, hpj::Matrix<ImT> &result, KVCacheTensor<KVCacheT> &presentKey,
            KVCacheTensor<KVCacheT> &presentValue, const float *attnMask, int pastSeqLen) {
        const int responsibleHeads = this->endQHead - this->startQHead;
        const int batchSize = ctx->batchSize;
        const int groupNum = ctx->attHeadNum / ctx->kvHeadNum;

        int N = pastSeqLen + ctx->inputSeqLen;
        int splits = ctx->numThreads / (batchSize * responsibleHeads);
        int nb = (N + splits - 1) / splits; // block size for each thread

        REQUIRES(splits > 1, "Do not call me when splits=%d", splits);

        // AVX512 is used and the case where head_size is not multiple of 16 hasn't been taken into account
        REQUIRES(ctx->attHeadSize % 16 == 0, "Head size (%d) is not supported.", ctx->attHeadSize);

        // max(xi), sum(exp(xi)), finish_tag for each split
        int totalTasks = batchSize * responsibleHeads * splits;
        AlignedType<std::tuple<float, float, float>, 32> splitInfo[totalTasks];
        for (int i = 0; i < totalTasks; ++i) {
            std::get<1>(splitInfo[i].data) = 0;
            std::get<2>(splitInfo[i].data) = 0;
        }

        float *shardedOut = (float *)SimpleMemPool::instance().getBuffer(
                "shardedOutput", totalTasks * ctx->attHeadSize * sizeof(float));

#pragma omp parallel for collapse(3)
        for (int b = 0; b < batchSize; ++b) {
            for (int i = 0; i < responsibleHeads; ++i) {
                for (int s = 0; s < splits; ++s) {
                    int headStartIdx = b * responsibleHeads * splits + i * splits;
                    int threadIdx = b * responsibleHeads * splits + i * splits + s;

                    // Q * K
                    int nOff = s * nb;
                    auto keyMatInfo = presentKey.getHead(b, i / groupNum);
                    int m = 1;
                    int k = ctx->attHeadSize;
                    int n = (s < splits - 1 ? nb : N - nOff);
                    int lda = query.Stride();
                    int ldb = keyMatInfo.second;
                    int strideC = pastSeqLen > 0 ? (N + 15) / 16 * 16 : ctx->inputSeqLen;
                    int ldc = strideC;
                    auto A = query.Row(b * ctx->inputSeqLen) + i * ctx->attHeadSize;
                    auto B = keyMatInfo.first + nOff * ldb;
                    auto C = ctx->qkScores + (b * responsibleHeads + i) * ctx->inputSeqLen * strideC + nOff;

                    const int queryLen = ctx->inputSeqLen;
                    const int keyLen = N;

                    small_gemm_transb(getMask(attnMask, b, i, queryLen, keyLen), A, B, C, m, n, k, lda, ldb, ldc);

#ifdef DEBUG
                    if (b == 0 && i == 0 && s == splits - 1) {
                        dbg.debugPrint("Q * K, first head (some value may not be ready):\n");
                        auto p = ctx->qkScores;
                        dbg.debugPrint("%f, %f, %f ... %f %f %f\n", p[0] * ctx->attFactor, p[1] * ctx->attFactor,
                                p[2] * ctx->attFactor, p[keyLen - 3] * ctx->attFactor, p[keyLen - 2] * ctx->attFactor,
                                p[keyLen - 1] * ctx->attFactor);
                    }
#endif

                    // Softmax and the stats info
                    auto info = DecoderUtil::softmaxWithStats(
                            ctx, C, getMask(attnMask, b, i, queryLen, keyLen) + nOff, n);
                    std::get<0>(splitInfo[threadIdx].data) = info.first;
                    std::get<1>(splitInfo[threadIdx].data) = info.second;

#ifdef DEBUG
                    if (b == 0 && i == 0 && s == splits - 1) {
                        dbg.debugPrint("Softmax(Q * K), first head (some value may not be ready):\n");
                        auto p = ctx->qkScores;
                        dbg.debugPrint("%f, %f, %f ... %f %f %f\n", p[0], p[1], p[2], p[keyLen - 3], p[keyLen - 2],
                                p[keyLen - 1]);
                    }
#endif

                    // Softmax * V
                    auto valueMatInfo = presentValue.getHead(b, i / groupNum);
                    std::swap(k, n);
                    lda = strideC;
                    ldb = valueMatInfo.second;
                    ldc = result.Stride();
                    {
                        float *A = C;
                        KVCacheT *B = valueMatInfo.first + nOff * ldb;
                        auto C = &shardedOut[threadIdx * ctx->attHeadSize];
                        xft::small_gemm(A, B, C, m, n, k, lda, ldb, ldc);
                    }

                    std::get<2>(splitInfo[threadIdx].data) = 1; // set finished flag

                    // Wait for all threads to finish and reduce the result
                    // Firstly get the max value, and then revise the value by considering the factor on numerator and denominator
                    if (s == 0) {
                        float realMax = std::get<0>(splitInfo[threadIdx].data);
                        for (int idx = headStartIdx + 1; idx < headStartIdx + splits; ++idx) {
                            while (std::get<2>(splitInfo[idx].data) == 0) {
                                _mm_pause();
                            }
                            if (std::get<0>(splitInfo[idx].data) > realMax) {
                                realMax = std::get<0>(splitInfo[idx].data);
                            }
                        }

                        float realSum = 0;
                        for (int idx = headStartIdx; idx < headStartIdx + splits; ++idx) {
                            float splitMax = std::get<0>(splitInfo[idx].data);
                            float splitSum = std::get<1>(splitInfo[idx].data);
                            float revFactor = std::exp(splitMax - realMax); // revise factor
                            std::get<2>(splitInfo[idx].data) = revFactor; // borrow finish flag for revise factor
                            realSum += splitSum * revFactor;
                        }

                        // Accumulate in float
                        float acc[ctx->attHeadSize];
                        memset(acc, 0, ctx->attHeadSize * sizeof(float));

                        for (int idx = headStartIdx; idx < headStartIdx + splits; ++idx) {
                            float splitMax = std::get<0>(splitInfo[idx].data);
                            float splitSum = std::get<1>(splitInfo[idx].data);
                            float revFactor = std::get<2>(splitInfo[idx].data);

                            float factor = revFactor * (splitSum / realSum);
                            auto vfactor = xft::set_avx512(factor);

                            float *p = &shardedOut[idx * ctx->attHeadSize];
                            for (int off = 0; off < ctx->attHeadSize; off += 16) {
                                auto vacc = xft::load_avx512(acc + off);
                                vacc = vacc + xft::load_avx512(p + off) * vfactor;
                                xft::store_avx512(acc + off, 0xffff, vacc);
                            }
                        }

                        // Store the result (acc -> result)
                        ImT *pResult = result.Row(b * ctx->inputSeqLen) + i * ctx->attHeadSize;
                        for (int off = 0; off < ctx->attHeadSize; off += 16) {
                            auto vacc = xft::load_avx512(acc + off);
                            xft::store_avx512(pResult + off, 0xffff, vacc);
                        }
                    }

#ifdef DEBUG
                    if (b == 0 && i == 0 && s == 0) {
                        dbg.debugPrint("Softmax(Q * K) * V, first head:\n");
                        auto p = C;
                        dbg.debugPrint("%f, %f, %f ... %f %f %f\n", p[0], p[1], p[2], p[ctx->attHeadSize - 3],
                                p[ctx->attHeadSize - 2], p[ctx->attHeadSize - 1]);
                    }
#endif
                } // end for s
            } // end for i
        } // end for b
    }

    template <typename KVCacheT>
    void flashAttention(DecoderContext *ctx, hpj::Matrix<ImT> &query, hpj::Matrix<ImT> &key,
            hpj::Matrix<ImT> &value, hpj::Matrix<ImT> &result, KVCacheTensor<KVCacheT> &presentKey,
            KVCacheTensor<KVCacheT> &presentValue, const float *attnMask, int pastSeqLen) {
#if defined(AVX512_BF16_WEIGHT_ONLY_BF16)
        using AttnT = bfloat16_t;
#else
        using AttnT = float;
#endif
        // How many heads this task should do
        int batchSize = ctx->batchSize;
        int respQHeads = this->endQHead - this->startQHead;
        int respKVHeads = this->endKVHead - this->startKVHead;
        int headSize = ctx->attHeadSize;
        int qCols = respQHeads * headSize;
        int kvCols = respKVHeads * headSize;
        int qkvCols = qCols + kvCols * 2;
        float scale = ctx->attFactor;
        int srcLen = ctx->inputSeqLen;
        int tgtLen = pastSeqLen + srcLen;

        // TODO: kv dtype conversion for prefixSharing
        AttnT *k, *v;
        int kvStride;
        if constexpr (!std::is_same_v<AttnT, ImT>) {
            //Timer tmc(true, "convert KV matrix into bf16");
            kvStride = kvCols * 2;
            AttnT *kvBuf = (AttnT *)SimpleMemPool::instance().getBuffer(
                "flashKVBuf", batchSize * srcLen * kvStride * sizeof(AttnT));
#pragma omp parallel for collapse(3)
            for (uint64_t b = 0; b < batchSize; ++b)
                for (uint64_t seq = 0; seq < srcLen; ++seq)
                    for (uint64_t i = 0; i < kvCols * 2; i += headSize) {
                        const ImT *srcPtr = key.Data() + b * srcLen * qkvCols + seq * qkvCols + i;
                        AttnT *dstPtr
                                = kvBuf + b * srcLen * kvStride + seq * kvStride + i;
                        if constexpr (std::is_same_v<AttnT, bfloat16_t> && std::is_same_v<ImT, float>) {
                                bfloat16_t::cvt_float_to_bfloat16(srcPtr, dstPtr, headSize);
                        } else if constexpr (std::is_same_v<AttnT, float> && std::is_same_v<ImT, bfloat16_t>) {
                                bfloat16_t::cvt_bfloat16_to_float(srcPtr, dstPtr, headSize);
                        } else {
                            printf("Not supported Type in Flash Attention yet\n");
                            exit(-1);
                        }
                    }

            k = kvBuf;
            v = kvBuf + kvCols;
        } else {
            kvStride = qkvCols;
            k = key.Data();
            v = value.Data();
        }

        // [batch, src, head, headsize]
        scaledDpAttention<AttnT>(query.Data(), k, v, attnMask, scale, batchSize, srcLen, tgtLen, respQHeads, respKVHeads,
                headSize, result.Data(), qkvCols, kvStride, result.Stride());

        // For group attention, as #kvHeads != #qHeads, need to copy current key/values to cache seperately
        // When M dimension is split, also multiple tasks per copy, so do copy seperately
#pragma omp parallel for collapse(3)
        for (uint64_t b = 0; b < batchSize; ++b) {
            for (uint64_t i = 0; i < (this->endKVHead - this->startKVHead); ++i) {
                // Copy current key/value to cached keys/values
                // Re-layout is needed: (bs, seq=1, hidden_size) -> (seq=1, bs, hidden_size)
                // Be noted: for group attention, the key/value is less than query
                for (uint64_t seq = 0; seq < tgtLen; ++seq) {
                    auto srcK = key.Data() + b * tgtLen * qkvCols + seq * qkvCols + i * headSize;
                    auto dstK = presentKey.getSequence(pastSeqLen + seq, b, i);

                    auto srcV = value.Data() + b * tgtLen * qkvCols + seq * qkvCols + i * headSize;
                    auto dstV = presentValue.getSequence(pastSeqLen + seq, b, i);

                    xft::copy(dstK, srcK, headSize);
                    xft::copy(dstV, srcV, headSize);
                }
            }
        }
    }

    // scaled dot-product attention: bmm1 + softmax + bmm2
    template <typename AttnT>
    void scaledDpAttention(const ImT *query, const AttnT *key, const AttnT *value, const float *attnMask, float scale,
            int batchSize, int srcLen, int tgtLen, int numQHead, int numKVHead, int headSize, ImT *output,
            int qStride, int kvStride, int stride) {
        // output = trans(softmax(query * trans(key)) * value)
        int nth = omp_get_max_threads();
        // closest value of power of 2
        int minBlk = (int)std::pow(2, int(std::log2(srcLen / 2)));
        // Split sequence to make sure a moderate sync frequency and the intermediate
        // result [srcSeq * tgtSeq] in cache. The current block size is derived from practical experience.
        int srcBlk = std::min(256, minBlk);
        int tgtBlk = std::min(512, tgtLen);
        float refac = scale;
        int numGroup = numQHead / numKVHead;

        int numArr = 7;
        int arrStride = (4 + tgtBlk + 2 * headSize) * srcBlk;
        float *thrBuf = (float *)SimpleMemPool::instance().getBuffer("threadBuffers", nth * arrStride * sizeof(float));
        float **thrPtrBuf
                = (float **)SimpleMemPool::instance().getBuffer("threadPtrBuffers", nth * numArr * sizeof(float *));

        float **preSum = thrPtrBuf;
        float **sum = thrPtrBuf + nth;
        float **preMax = thrPtrBuf + nth * 2;
        float **max = thrPtrBuf + nth * 3;
        float **qkArr = thrPtrBuf + nth * 4;
        float **expQkvArr = thrPtrBuf + nth * 5;
        float **qArr = thrPtrBuf + nth * 6;

        for (int i = 0; i < nth; ++i) {
            preSum[i] = thrBuf + srcBlk * i;
            sum[i] = thrBuf + srcBlk * nth + srcBlk * i;
            preMax[i] = thrBuf + srcBlk * nth * 2 + srcBlk * i;
            max[i] = thrBuf + srcBlk * nth * 3 + srcBlk * i;
            qkArr[i] = thrBuf + srcBlk * nth * 4 + srcBlk * tgtBlk * i;
            expQkvArr[i] = thrBuf + srcBlk * nth * (4 + tgtBlk) + srcBlk * headSize * i;
            qArr[i] = thrBuf + srcBlk * nth * (4 + tgtBlk + headSize) + srcBlk * headSize * i;
        }

#pragma omp parallel for collapse(3)
        for (uint64_t i = 0; i < batchSize; ++i) {
            for (int j = 0; j < numQHead; ++j) {
                for (int m = 0; m < srcLen; m += srcBlk) {
                    int tid = omp_get_thread_num();

                    int qRealBlk = std::min(srcBlk, srcLen - m);
                    uint64_t srcOff = i * srcLen * qStride + j * headSize;
                    uint64_t outOff = i * srcLen * stride + j * headSize;
                    const ImT *qbuf = query + srcOff + m * qStride;
                    AttnT *q = (AttnT *)qArr[tid];
                    ImT *out = output + outOff + m * stride;

                    // reset out
                    for (int ii = 0; ii < qRealBlk; ++ii) {
#pragma omp simd
                        for (int jj = 0; jj < headSize; ++jj) {
                            out[ii * stride + jj] = 0; // reset output
                            q[ii * headSize + jj] = (AttnT)(qbuf[ii * qStride + jj]); // reset output
                        }
                    }
                    // reset sum
#pragma omp simd
                    for (int ii = 0; ii < qRealBlk; ++ii) {
                        preSum[tid][ii] = 0;
                        sum[tid][ii] = 0;
                        preMax[tid][ii] = std::numeric_limits<float>::lowest();
                        max[tid][ii] = std::numeric_limits<float>::lowest();
                    }

                    uint64_t tgtOff = i * tgtLen * kvStride + (j / numGroup) * headSize;
                    const float *attnMsk = getMask(attnMask, i, j, srcLen, tgtLen) + m * tgtLen;
                    const AttnT *k = key + tgtOff;
                    const AttnT *v = value + tgtOff;
                    // split the target len dimension
                    for (int b = 0; b < tgtLen; b += tgtBlk) {
                        int kvRealBlk = std::min(tgtBlk, tgtLen - b);
                        // TODO: mask out
                        const AttnT *kBlk = k + b * kvStride;
                        const AttnT *vBlk = v + b * kvStride;

                        DecoderUtil::incrementalTileAttention(q, kBlk, vBlk, attnMsk + b, qRealBlk, headSize, kvRealBlk,
                                tgtLen, preSum[tid], sum[tid], preMax[tid], max[tid], refac, qkArr[tid], expQkvArr[tid],
                                out, headSize, kvStride, kvStride, stride);
                    }
                }
            }
        }
        return;
    }

private:
    std::pair<int, int> getTaskRange(int N, int splits, int splitIdx) {
        int startId, endId;

        if (N % splits == 0) {
            int tasksPerSplit = N / splits;
            startId = splitIdx * tasksPerSplit;
            endId = startId + tasksPerSplit;
        } else {
            int baseTasksPerSplit = N / splits;
            int remainingTasks = N % splits;

            // Each split has (baseTasksPerSplit + 1) tasks
            if (splitIdx < remainingTasks) {
                int tasksPerSplit = baseTasksPerSplit + 1;
                startId = splitIdx * tasksPerSplit;
                endId = startId + tasksPerSplit;
            }
            // Each split has 'baseTasksPerSplit' tasks
            else {
                int taskOffset = (baseTasksPerSplit + 1) * remainingTasks;
                startId = taskOffset + (splitIdx - remainingTasks) * baseTasksPerSplit;
                endId = startId + baseTasksPerSplit;
            }
        }

        return std::make_pair(startId, endId);
    }

protected:
    virtual float getResidentialScale() {
        return 1; // directly add the residential
    }

    // Used in computeSoftmax
    virtual float getScalingCoeff() {
        return 0; // 0 means using the default value
    }

    virtual const float *getMask(const float *attnMask, int bId, int hId, int srcLen, int tgtLen) {
        // Would mask be different for each sample in one batch?
        return attnMask + bId * srcLen * tgtLen;
    }

    // query, key, value weighs
    hpj::Matrix<WeiT> qkvWeight;
    hpj::Vector<float> qkvWeightScale; // if weight is int8
    hpj::Vector<float> qkvWeightZero; // if weight is int8
    hpj::Vector<float> qkvWeightSum; // if weight is int8
    // query, key, value bias
    hpj::Vector<float> qkvBias;

    hpj::Matrix<WeiT> attnOutputWeight;
    hpj::Vector<float> attnOutputWeightScale; // if weight is int8
    hpj::Vector<float> attnOutputWeightZero; // if weight is int8
    hpj::Vector<float> attnOutputWeightSum; // if weight is int8
    hpj::Vector<float> attnOutputBias;

    // Query/Key post op
    QKPO_CLS qkpo;

    // layerNorm param
    NORM_CLS norm;
    int layerId;

    // The responsible head in the global view
    // If in single instance, startQHead=startKVHead=0, and endQHead-startQHead=qHeadNum
    int startQHead;
    int endQHead;
    int startKVHead;
    int endKVHead;
#ifdef DEBUG
    Debugger dbg;
#endif
};<|MERGE_RESOLUTION|>--- conflicted
+++ resolved
@@ -308,30 +308,16 @@
         // For multiple nodes inference, not the whole result buffer
         hpj::Matrix<ImT> attnSplit(imBuffer.Data(), imBuffer.Rows(), qCols, qCols);
 
-        // TODO: refine the logic (and support large inputSeqLen when pastSeqLen > 0)
-<<<<<<< HEAD
-        if constexpr (std::is_same_v<InT, bfloat16_t> && std::is_same_v<OutT, bfloat16_t>) {
-            if (pastSeqLen == 0) {
-                selfAttentionBF16(ctx, query, key, value, attnSplit, presentKey, presentValue);
-=======
         if (pastSeqLen == 0) {
             if (ctx->inputSeqLen >= getFlashThresh()) {
-                flashAttention(ctx, query, key, value, imBuffer, presentKey, presentValue, attnMask, pastSeqLen);
+                flashAttention(ctx, query, key, value, attnSplit, presentKey, presentValue, attnMask, pastSeqLen);
             } else if constexpr (std::is_same_v<InT, bfloat16_t> && std::is_same_v<OutT, bfloat16_t>) {
-                selfAttentionBF16(ctx, query, key, value, imBuffer, presentKey, presentValue);
->>>>>>> 02f3fd28
+                selfAttentionBF16(ctx, query, key, value, attnSplit, presentKey, presentValue);
             } else {
                 fusedAttention(ctx, query, key, value, attnSplit, presentKey, presentValue, attnMask, pastSeqLen);
             }
         } else {
-<<<<<<< HEAD
-            if (ctx->inputSeqLen >= 1024 && pastSeqLen == 0)
-                flashAttention(
-                        ctx, qkvGroupMatMul, outBuffer, attnSplit, presentKey, presentValue, attnMask, pastSeqLen);
-            else { fusedAttention(ctx, query, key, value, attnSplit, presentKey, presentValue, attnMask, pastSeqLen); }
-=======
-            fusedAttention(ctx, query, key, value, imBuffer, presentKey, presentValue, attnMask, pastSeqLen);
->>>>>>> 02f3fd28
+            fusedAttention(ctx, query, key, value, attnSplit, presentKey, presentValue, attnMask, pastSeqLen);
         }
         t4.release();
 
