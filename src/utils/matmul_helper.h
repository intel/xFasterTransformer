--- conflicted
+++ resolved
@@ -793,21 +793,14 @@
                         onednn_amx_gemm_compute_biasadd_relu(
                                 transA, M, N, K, alpha, A, lda, (const float16_t *)packedB, beta, C, ldc, bias));
 #elif defined(AVX512_BF16_WEIGHT_ONLY_BF16)
-<<<<<<< HEAD
             if constexpr (std::is_same_v<InT, bfloat16_t>) {
-                    GEMMVERBOSE("onednn_amx_sgemm_f32bf16f32_compute_biasadd_relu",
-                            onednn_amx_sgemm_f32bf16f32_compute_biasadd_relu(
+                    GEMMVERBOSE("onednn_amx_gemm_compute_biasadd_relu",
+                            onednn_amx_gemm_compute_biasadd_relu(
                                     transA, M, N, K, alpha, A, lda, packedB, beta, C, ldc, bias));
-=======
-            if (M > AMXThresholdM) {
-                GEMMVERBOSE("onednn_amx_gemm_compute_biasadd_relu",
-                        onednn_amx_gemm_compute_biasadd_relu(
-                                transA, M, N, K, alpha, A, lda, packedB, beta, C, ldc, bias));
->>>>>>> 0ce383bd
             } else {
                 if (M > AMXThresholdM) {
-                    GEMMVERBOSE("onednn_amx_sgemm_f32bf16f32_compute_biasadd_relu",
-                            onednn_amx_sgemm_f32bf16f32_compute_biasadd_relu(
+                    GEMMVERBOSE("onednn_amx_gemm_compute_biasadd_relu",
+                            onednn_amx_gemm_compute_biasadd_relu(
                                     transA, M, N, K, alpha, A, lda, packedB, beta, C, ldc, bias));
                 } else {
                     GEMMVERBOSE("xdnn_bgemm_f32bf16f32_compute_biasadd_relu",
@@ -1584,8 +1577,7 @@
         Resext,
     };
 
-    template <typename Twei>
-    std::string create_key(bool transA, int M, int N, int K, int matmul_kind, const Twei *packedB) {
+    std::string create_key(bool transA, int M, int N, int K, int matmul_kind, const void *packedB = nullptr) {
         std::stringstream key;
         key << transA << "_" << M << "_" << N << "_" << K << "_" << matmul_kind << "_" << packedB;
         return key.str();
@@ -1735,26 +1727,18 @@
 
         matmul::primitive_desc *matmul_pd;
         matmul *matmul_prim;
-<<<<<<< HEAD
-        std::string key = create_key(transA, 0, N, K, postAlg);
-=======
-        std::string key = create_key(transA, M, N, K, postAlg, (const float *)nullptr);
->>>>>>> 0ce383bd
+        std::string key = create_key(transA, M, N, K, postAlg);
         auto it = matmul_hub.find(key);
         if (it != matmul_hub.end()) {
             matmul_pd = std::get<0>(it->second);
             matmul_prim = std::get<1>(it->second);
         } else {
             // Source (A), weights (B) and destination (C) matrix dimensions.
-            memory::dims input_dims = {DNNL_RUNTIME_DIM_VAL, K};
+            memory::dims input_dims = {M, K};
             memory::dims weight_dims = {K, N};
-<<<<<<< HEAD
-            memory::dims output_dims = {DNNL_RUNTIME_DIM_VAL, N};
-=======
             memory::dims output_dims = {M, N};
             memory::dims bias_dims = {1, N};
             memory::dims shift_dims = {M, N};
->>>>>>> 0ce383bd
 
             // Create memory descriptors and memory objects for src, weights, bias, and dst.
             auto input_md = memory::desc(input_dims, input_dt, get_onednn_input_layout(input_dt));
@@ -1818,7 +1802,7 @@
             matmul_prim = new matmul(*matmul_pd);
 
             // Cache primitive_desc and matmul
-            std::string key = create_key(transA, M, N, K, postAlg, (const float *)nullptr);
+            std::string key = create_key(transA, M, N, K, postAlg);
             std::tuple<dnnl::matmul::primitive_desc *, dnnl::matmul *> value(matmul_pd, matmul_prim);
             matmul_hub[key] = value;
         }
@@ -1896,16 +1880,16 @@
 
         matmul::primitive_desc *matmul_pd;
         matmul *matmul_prim;
-        std::string key = create_key(transA, M, N, K, postAlg, packedB);
+        std::string key = create_key(transA, 0, N, K, postAlg);
         auto it = matmul_hub.find(key);
         if (it != matmul_hub.end()) {
             matmul_pd = std::get<0>(it->second);
             matmul_prim = std::get<1>(it->second);
         } else {
             // Source (A), weights (B) and destination (C) matrix dimensions.
-            memory::dims input_dims = {M, K};
+            memory::dims input_dims = {DNNL_RUNTIME_DIM_VAL, K};
             memory::dims weight_dims = {K, N};
-            memory::dims output_dims = {M, N};
+            memory::dims output_dims = {DNNL_RUNTIME_DIM_VAL, N};
 
             dt dt_x16 = std::is_same_v<Twei, bfloat16_t> ? dt::bf16 :
                     std::is_same_v<Twei, float16_t> ? dt::f16 : dt::undef;
@@ -1958,11 +1942,7 @@
             }
             matmul_prim = new matmul(*matmul_pd);
             // Cache primitive_desc and matmul
-<<<<<<< HEAD
             std::string key = create_key(transA, 0, N, K, postAlg);
-=======
-            std::string key = create_key(transA, M, N, K, postAlg, packedB);
->>>>>>> 0ce383bd
             std::tuple<dnnl::matmul::primitive_desc *, dnnl::matmul *> value(matmul_pd, matmul_prim);
             matmul_hub[key] = value;
         }
@@ -1970,34 +1950,27 @@
         // Repack and convert input data.
         memory input_mem;
         if constexpr (std::is_same_v<Tin, float>) {
-            input_mem = memory({{M, K}, dt::bf16, tag::ab}, *engine);
+            input_mem = memory({{M, K}, dt::f32, get_onednn_input_layout(dt::f32)}, *engine);
         } else if constexpr (std::is_same_v<Tin, bfloat16_t>) {
-<<<<<<< HEAD
-            input_mem = memory({{M, K}, dt::bf16, tag::ab}, *engine, const_cast<bfloat16_t *>(A));
-=======
-            input_mem = memory(matmul_pd->src_desc(), *engine, const_cast<bfloat16_t *>(A));
+            input_mem = memory({{M, K}, dt::bf16, get_onednn_input_layout(dt::bf16)}, *engine, const_cast<bfloat16_t *>(A));
         } else if constexpr (std::is_same_v<Tin, float16_t>) {
-            input_mem = memory(matmul_pd->src_desc(), *engine, const_cast<float16_t *>(A));
->>>>>>> 0ce383bd
+            input_mem = memory({{M, K}, dt::f16, get_onednn_input_layout(dt::f16)}, *engine, const_cast<float16_t *>(A));
         } else {
             printf(">>> onednn amx input date type not supported.");
         }
 
-<<<<<<< HEAD
         auto weight_mem = memory(matmul_pd->weights_desc(), *engine, const_cast<bfloat16_t *>(packedB));
         memory output_mem;
         if constexpr (std::is_same_v<Tout, float>) {
-            output_mem = memory({{M, N}, dt::f32, tag::ab}, *engine, C);
+            output_mem = memory({{M, N}, dt::f32, get_onednn_output_layout(dt::f32)}, *engine, C);
         } else if constexpr (std::is_same_v<Tout, bfloat16_t>) {
-            output_mem = memory({{M, N}, dt::bf16, tag::ab}, *engine, C);
+            output_mem = memory({{M, N}, dt::bf16, get_onednn_output_layout(dt::bf16)}, *engine, C);
+        } else if constexpr (std::is_same_v<Tout, float16_t>) {
+            output_mem = memory({{M, N}, dt::f16, get_onednn_output_layout(dt::f16)}, *engine, C);
         } else {
             printf(">>> onednn amx output date type not supported.");
             exit(-1);
         }
-=======
-        auto weight_mem = memory(matmul_pd->weights_desc(), *engine, const_cast<Twei *>(packedB));
-        auto output_mem = memory(matmul_pd->dst_desc(), *engine, C);
->>>>>>> 0ce383bd
 
         // Create the primitive args.
         std::unordered_map<int, memory> matmul_args;
@@ -2035,11 +2008,7 @@
 
         matmul::primitive_desc *matmul_pd;
         matmul *matmul_prim;
-<<<<<<< HEAD
         std::string key = create_key(transA, 0, N, K, matmul_kinds::BiasAdd);
-=======
-        std::string key = create_key(transA, M, N, K, matmul_kinds::BiasAdd, packedB);
->>>>>>> 0ce383bd
         auto it = matmul_hub.find(key);
         if (it != matmul_hub.end()) {
             matmul_pd = std::get<0>(it->second);
@@ -2055,7 +2024,7 @@
                     std::is_same_v<Twei, float16_t> ? dt::f16 : dt::undef;
 
             // Create memory descriptors and memory objects for src, weights, bias, and dst.
-            auto input_md = memory::desc(input_dims, dt_x16, tag::ab);
+            auto input_md = memory::desc(input_dims, dt_x16, get_onednn_input_layout(dt_x16));
             auto weight_md = memory::desc(weight_dims, dt_x16, get_onednn_weight_layout(dt_x16));
             auto bias_md = memory::desc(bias_dims, dt::f32, tag::ab);
             memory::desc output_md;
@@ -2074,11 +2043,7 @@
             matmul_prim = new matmul(*matmul_pd);
 
             // Cache primitive_desc and matmul
-<<<<<<< HEAD
             std::string key = create_key(transA, 0, N, K, matmul_kinds::BiasAdd);
-=======
-            std::string key = create_key(transA, M, N, K, matmul_kinds::BiasAdd, packedB);
->>>>>>> 0ce383bd
             std::tuple<dnnl::matmul::primitive_desc *, dnnl::matmul *> value(matmul_pd, matmul_prim);
             matmul_hub[key] = value;
         }
@@ -2088,13 +2053,9 @@
         if constexpr (std::is_same_v<Tin, float>) {
             input_mem = memory({{M, K}, dt::bf16, tag::ab}, *engine);
         } else if constexpr (std::is_same_v<Tin, bfloat16_t>) {
-<<<<<<< HEAD
             input_mem = memory({{M, K}, dt::bf16, tag::ab}, *engine, const_cast<bfloat16_t *>(A));
-=======
-            input_mem = memory(matmul_pd->src_desc(), *engine, const_cast<bfloat16_t *>(A));
         } else if constexpr (std::is_same_v<Tin, float16_t>) {
-            input_mem = memory(matmul_pd->src_desc(), *engine, const_cast<float16_t *>(A));
->>>>>>> 0ce383bd
+            input_mem = memory({{M, K}, dt::f16, tag::ab}, *engine, const_cast<float16_t *>(A));
         } else {
             printf(">>> onednn amx input date type not supported.");
         }
@@ -2106,6 +2067,8 @@
             output_mem = memory({{M, N}, dt::f32, tag::ab}, *engine, C);
         } else if constexpr (std::is_same_v<Tout, bfloat16_t>) {
             output_mem = memory({{M, N}, dt::bf16, tag::ab}, *engine, C);
+        } else if constexpr (std::is_same_v<Tout, float16_t>) {
+            output_mem = memory({{M, N}, dt::f16, tag::ab}, *engine, C);
         } else {
             printf(">>> onednn amx output date type not supported.");
             exit(-1);
@@ -2148,11 +2111,7 @@
 
         matmul::primitive_desc *matmul_pd;
         matmul *matmul_prim;
-<<<<<<< HEAD
         std::string key = create_key(transA, 0, N, K, matmul_kinds::BiasAdd_Relu);
-=======
-        std::string key = create_key(transA, M, N, K, matmul_kinds::BiasAdd_Relu, packedB);
->>>>>>> 0ce383bd
         auto it = matmul_hub.find(key);
         if (it != matmul_hub.end()) {
             matmul_pd = std::get<0>(it->second);
@@ -2195,11 +2154,7 @@
             matmul_prim = new matmul(*matmul_pd);
 
             // Cache primitive_desc and matmul
-<<<<<<< HEAD
             std::string key = create_key(transA, 0, N, K, matmul_kinds::BiasAdd_Relu);
-=======
-            std::string key = create_key(transA, M, N, K, matmul_kinds::BiasAdd_Relu, packedB);
->>>>>>> 0ce383bd
             std::tuple<dnnl::matmul::primitive_desc *, dnnl::matmul *> value(matmul_pd, matmul_prim);
             matmul_hub[key] = value;
         }
@@ -2209,13 +2164,9 @@
         if constexpr (std::is_same_v<Tin, float>) {
             input_mem = memory({{M, K}, dt::bf16, tag::ab}, *engine);
         } else if constexpr (std::is_same_v<Tin, bfloat16_t>) {
-<<<<<<< HEAD
             input_mem = memory({{M, K}, dt::bf16, tag::ab}, *engine, const_cast<bfloat16_t *>(A));
-=======
-            input_mem = memory(matmul_pd->src_desc(), *engine, const_cast<bfloat16_t *>(A));
         } else if constexpr (std::is_same_v<Tin, float16_t>) {
-            input_mem = memory(matmul_pd->src_desc(), *engine, const_cast<float16_t *>(A));
->>>>>>> 0ce383bd
+            input_mem = memory({{M, K}, dt::f16, tag::ab}, *engine, const_cast<float16_t *>(A));
         } else {
             printf(">>> onednn amx input date type not supported.");
         }
@@ -2227,6 +2178,8 @@
             output_mem = memory({{M, N}, dt::f32, tag::ab}, *engine, C);
         } else if constexpr (std::is_same_v<Tout, bfloat16_t>) {
             output_mem = memory({{M, N}, dt::bf16, tag::ab}, *engine, C);
+        } else if constexpr (std::is_same_v<Tout, float16_t>) {
+            output_mem = memory({{M, N}, dt::f16, tag::ab}, *engine, C);
         } else {
             printf(">>> onednn amx output date type not supported.");
             exit(-1);
@@ -2269,11 +2222,7 @@
 
         matmul::primitive_desc *matmul_pd;
         matmul *matmul_prim;
-<<<<<<< HEAD
         std::string key = create_key(transA, 0, N, K, matmul_kinds::Resmul);
-=======
-        std::string key = create_key(transA, M, N, K, matmul_kinds::Resmul, packedB);
->>>>>>> 0ce383bd
         auto it = matmul_hub.find(key);
         if (it != matmul_hub.end()) {
             matmul_pd = std::get<0>(it->second);
@@ -2318,11 +2267,7 @@
             matmul_prim = new matmul(*matmul_pd);
 
             // Cache primitive_desc and matmul
-<<<<<<< HEAD
             std::string key = create_key(transA, 0, N, K, matmul_kinds::Resmul);
-=======
-            std::string key = create_key(transA, M, N, K, matmul_kinds::Resmul, packedB);
->>>>>>> 0ce383bd
             std::tuple<dnnl::matmul::primitive_desc *, dnnl::matmul *> value(matmul_pd, matmul_prim);
             matmul_hub[key] = value;
             printf(">>> onednn");
@@ -2349,32 +2294,25 @@
         if constexpr (std::is_same_v<Tin, float>) {
             input_mem = memory({{M, K}, dt::bf16, tag::ab}, *engine);
         } else if constexpr (std::is_same_v<Tin, bfloat16_t>) {
-<<<<<<< HEAD
             input_mem = memory({{M, K}, dt::bf16, tag::ab}, *engine, const_cast<bfloat16_t *>(A));
-=======
-            input_mem = memory(matmul_pd->src_desc(), *engine, const_cast<bfloat16_t *>(A));
         } else if constexpr (std::is_same_v<Tin, float16_t>) {
-            input_mem = memory(matmul_pd->src_desc(), *engine, const_cast<float16_t *>(A));
->>>>>>> 0ce383bd
+            input_mem = memory({{M, K}, dt::f16, tag::ab}, *engine, const_cast<float16_t *>(A));
         } else {
             printf(">>> onednn amx input date type not supported.");
         }
 
-<<<<<<< HEAD
         auto weight_mem = memory(matmul_pd->weights_desc(), *engine, const_cast<bfloat16_t *>(packedB));
         memory output_mem;
         if constexpr (std::is_same_v<Tout, float>) {
             output_mem = memory({{M, N}, dt::f32, tag::ab}, *engine, C);
         } else if constexpr (std::is_same_v<Tout, bfloat16_t>) {
             output_mem = memory({{M, N}, dt::bf16, tag::ab}, *engine, C);
+        } else if constexpr (std::is_same_v<Tout, float16_t>) {
+            output_mem = memory({{M, N}, dt::f16, tag::ab}, *engine, C);
         } else {
             printf(">>> onednn amx output date type not supported.");
             exit(-1);
         }
-=======
-        auto weight_mem = memory(matmul_pd->weights_desc(), *engine, const_cast<Twei *>(packedB));
-        auto output_mem = memory(matmul_pd->dst_desc(), *engine, C);
->>>>>>> 0ce383bd
 
         // Create the primitive args.
         std::unordered_map<int, memory> matmul_args;
@@ -2415,11 +2353,7 @@
 
         matmul::primitive_desc *matmul_pd;
         matmul *matmul_prim;
-<<<<<<< HEAD
         std::string key = create_key(transA, 0, N, K, matmul_kinds::Residential);
-=======
-        std::string key = create_key(transA, M, N, K, matmul_kinds::Residential, packedB);
->>>>>>> 0ce383bd
         auto it = matmul_hub.find(key);
         if (it != matmul_hub.end()) {
             matmul_pd = std::get<0>(it->second);
@@ -2471,11 +2405,7 @@
             }
 
             // Cache primitive_desc and matmul
-<<<<<<< HEAD
             std::string key = create_key(transA, 0, N, K, matmul_kinds::Residential);
-=======
-            std::string key = create_key(transA, M, N, K, matmul_kinds::Residential, packedB);
->>>>>>> 0ce383bd
             std::tuple<dnnl::matmul::primitive_desc *, dnnl::matmul *> value(matmul_pd, matmul_prim);
             matmul_hub[key] = value;
         }
@@ -2491,13 +2421,9 @@
         if constexpr (std::is_same_v<Tin, float>) {
             input_mem = memory({{M, K}, dt::bf16, tag::ab}, *engine);
         } else if constexpr (std::is_same_v<Tin, bfloat16_t>) {
-<<<<<<< HEAD
             input_mem = memory({{M, K}, dt::bf16, tag::ab}, *engine, const_cast<bfloat16_t *>(A));
-=======
-            input_mem = memory(matmul_pd->src_desc(), *engine, const_cast<bfloat16_t *>(A));
         } else if constexpr (std::is_same_v<Tin, float16_t>) {
-            input_mem = memory(matmul_pd->src_desc(), *engine, const_cast<float16_t *>(A));
->>>>>>> 0ce383bd
+            input_mem = memory({{M, K}, dt::f16, tag::ab}, *engine, const_cast<float16_t *>(A));
         } else {
             printf(">>> onednn amx input date type not supported.");
         }
@@ -2511,6 +2437,8 @@
             output_mem = memory({{M, N}, dt::f32, tag::ab}, *engine, C);
         } else if constexpr (std::is_same_v<Tout, bfloat16_t>) {
             output_mem = memory({{M, N}, dt::bf16, tag::ab}, *engine, C);
+        } else if constexpr (std::is_same_v<Tout, float16_t>) {
+            output_mem = memory({{M, N}, dt::f16, tag::ab}, *engine, C);
         } else {
             printf(">>> onednn amx output date type not supported.");
             exit(-1);
@@ -2553,7 +2481,7 @@
 
         matmul::primitive_desc *matmul_pd;
         matmul *matmul_prim;
-        std::string key = create_key(transA, M, N, K, matmul_kinds::Basic, B);
+        std::string key = create_key(transA, M, N, K, matmul_kinds::Basic);
         auto it = matmul_hub.find(key);
         if (it != matmul_hub.end()) {
             matmul_pd = std::get<0>(it->second);
